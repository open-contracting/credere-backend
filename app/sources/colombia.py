from collections import Counter
from datetime import datetime, timedelta
from typing import Any
from urllib.parse import quote_plus

import httpx

from app import sources, util
from app.exceptions import SkippedAwardError
from app.settings import app_settings

URLS = {
    "CONTRACTS": "https://www.datos.gov.co/resource/jbjy-vk9h.json",
    "AWARDS": "https://www.datos.gov.co/resource/p6dx-8zbt.json",
    "BORROWER_EMAIL": "https://www.datos.gov.co/resource/vzyx-b5wf.json",
    "BORROWER": "https://www.datos.gov.co/resource/4ex9-j3n8.json",
}

HEADERS = {"X-App-Token": app_settings.colombia_secop_app_token}

SUPPLIER_TYPE_TO_EXCLUDE = "persona natural colombiana"

# https://www.datos.gov.co/resource/p6dx-8zbt.json?$query=SELECT distinct `tipo_de_contrato`
PROCUREMENT_CATEGORIES = [
    "Comodato",
    "Empréstito",
    "Venta inmuebles",
    "Seguros",
    "Interventoría",
    "Arrendamiento de muebles",
    "Negocio fiduciario",
    "Concesión",
    "No",
    "Asociación Público Privada",
    "No Especificado",
    "Otro",
    "Acuerdo Marco de Precios",
    "Arrendamiento de inmuebles",
    "Compraventa",
    "Comisión",
    "Prestación de servicios",
    "Decreto 092 de 2017",
    "Venta muebles",
    "Operaciones de Crédito Público",
    "Suministros",
    "Obra",
    "Servicios financieros",
    "Acuerdo de cooperación",
    "Consultoría",
]


def _get_remote_contract(
    proceso_de_compra: str, proveedor_adjudicado: str, previous: bool = False
) -> tuple[list[dict[str, str]], str]:
    params = f"proceso_de_compra='{proceso_de_compra}' AND documento_proveedor='{proveedor_adjudicado}'"
    if previous:
<<<<<<< HEAD
        contract_url = f"{contract_url} AND fecha_de_firma IS NOT NULL"
    return util.loads(sources.make_request_with_retry(contract_url, HEADERS)), contract_url
=======
        params = f"{params} AND fecha_de_firma IS NOT NULL"
    contract_url = f"{URLS['CONTRACTS']}?$where={quote_plus(params)}"
    return sources.make_request_with_retry(contract_url, HEADERS).json(), contract_url
>>>>>>> 27074470


def get_award(
    entry: dict[str, Any],
    borrower_id: int | None = None,
    previous: bool = False,
) -> dict[str, str | None]:
    """
    Create a new award and insert it into the database.

    :param entry: The dictionary containing the award data.
    :param borrower_id: The ID of the borrower associated with the award. (default: None)
    :param previous: Whether the award is a previous award or not. (default: False)
    :return: The newly created award data as a dictionary.
    """

    proceso_de_compra = entry["id_del_portafolio"]
    proveedor_adjudicado = entry["nit_del_proveedor_adjudicado"]

    contract_response_json, contract_url = _get_remote_contract(proceso_de_compra, proveedor_adjudicado, previous)
    if not contract_response_json:
        # Retry with nombre_del_proveedor="No Adjudicado", in case award data is available, but not the supplier name.
        contract_response_json, contract_url = _get_remote_contract(proceso_de_compra, "No Adjudicado")
        if not contract_response_json:
            raise SkippedAwardError("No remote contracts found", url=contract_url, data={"previous": previous})

    remote_contract = contract_response_json[0]

    source_contract_id = remote_contract.get("id_contrato", "")
    if not source_contract_id:
        raise SkippedAwardError("Missing id_contrato", data=remote_contract)

    new_award = {
        "source_url": entry.get("urlproceso", {}).get("url", ""),
        "entity_code": entry.get("nit_entidad", ""),
        "source_last_updated_at": entry.get("fecha_de_ultima_publicaci", None),
        "procurement_method": entry.get("modalidad_de_contratacion", ""),
        "buyer_name": entry.get("entidad", ""),
        "contracting_process_id": proceso_de_compra,
        "procurement_category": entry.get("tipo_de_contrato", ""),
        "previous": previous,
        "source_data_awards": entry,
        "description": entry.get("descripci_n_del_procedimiento", ""),
        "award_date": entry.get("fecha_adjudicacion", None),
        "contract_status": entry.get("estado_del_procedimiento", ""),
        "title": entry.get("nombre_del_procedimiento", ""),
        "payment_method": {
            "habilita_pago_adelantado": remote_contract.get("habilita_pago_adelantado", ""),
            "valor_de_pago_adelantado": remote_contract.get("valor_de_pago_adelantado", ""),
            "valor_facturado": remote_contract.get("valor_facturado", ""),
            "valor_pendiente_de_pago": remote_contract.get("valor_pendiente_de_pago", ""),
            "valor_pagado": remote_contract.get("valor_pagado", ""),
        },
        "contractperiod_startdate": remote_contract.get("fecha_de_inicio_del_contrato", None),
        "contractperiod_enddate": remote_contract.get("fecha_de_fin_del_contrato", None),
        "award_amount": remote_contract.get("valor_del_contrato", ""),
        "source_data_contracts": remote_contract,
        "source_contract_id": source_contract_id,
    }

    if borrower_id:
        new_award["borrower_id"] = borrower_id

    return new_award


def get_new_awards(index: int, from_date: datetime, until_date: datetime | None = None) -> httpx.Response:
    offset = index * app_settings.secop_pagination_limit
    date_format = "%Y-%m-%dT%H:%M:%S.000"

    base_url = (
        f"{URLS['AWARDS']}?$limit={app_settings.secop_pagination_limit}&$offset={offset}"
        "&$order=fecha_de_ultima_publicaci desc null last&$where="
        " caseless_eq(`adjudicado`, 'Si')"
    )

    if from_date and until_date:
        url = (
            f"{base_url} AND ((fecha_de_ultima_publicaci >= '{from_date.strftime(date_format)}' "
            f"AND fecha_de_ultima_publicaci < '{until_date.strftime(date_format)}') OR "
            f"(fecha_adjudicacion >= '{from_date.strftime(date_format)}' "
            f"AND fecha_adjudicacion < '{until_date.strftime(date_format)}'))"
        )
    else:
        if from_date:
            converted_date = from_date + timedelta(seconds=1)
        else:
            converted_date = datetime.now() - timedelta(days=app_settings.secop_default_days_from_ultima_actualizacion)
        url = (
            f"{base_url} AND (fecha_de_ultima_publicaci >= '{converted_date.strftime(date_format)}' "
            f"OR fecha_adjudicacion >= '{converted_date.strftime(date_format)}')"
        )

    return sources.make_request_with_retry(url, HEADERS)


def get_award_by_id_and_supplier(award_id: str, supplier_id: str) -> httpx.Response:
    url = f"{URLS['AWARDS']}?$where=nit_del_proveedor_adjudicado = '{supplier_id}' AND id_adjudicacion = '{award_id}'"
    return sources.make_request_with_retry(url, HEADERS)


def get_previous_awards(documento_proveedor: str) -> httpx.Response:
    """
    Get previous contracts data for the given document provider from the source API.

    :param documento_proveedor: The document provider to get previous contracts data for.
    :return: The response object containing the previous awards data.
    """

    url = f"{URLS['AWARDS']}?$where=nit_del_proveedor_adjudicado = '{documento_proveedor}'"
    return sources.make_request_with_retry(url, HEADERS)


def get_borrower(borrower_identifier: str, documento_proveedor: str, entry: dict[str, str]) -> dict[str, str]:
    """
    Get the borrower information from the source

    :param borrower_identifier: The unique identifier for the borrower.
    :param documento_proveedor: The document provider for the borrower.
    :param entry: The dictionary containing the borrower data.
    :return: The newly created borrower data as a dictionary.
    """

    borrower_url = (
        f"{URLS['BORROWER']}?nit_entidad={documento_proveedor}&codigo_entidad={entry.get('codigoproveedor', '')}"
    )
    borrower_response_json = util.loads(sources.make_request_with_retry(borrower_url, HEADERS))
    len_borrower_response_json = len(borrower_response_json)

    if len_borrower_response_json != 1:
        raise SkippedAwardError(
            "Multiple remote borrowers found",
            url=borrower_url,
            data={"response": borrower_response_json, "count": len_borrower_response_json},
        )

    remote_borrower = borrower_response_json[0]
    email = get_email(documento_proveedor)

    if remote_borrower.get("tipo_organizacion", "").lower() == SUPPLIER_TYPE_TO_EXCLUDE:
        raise SkippedAwardError(
            f"Borrower is {SUPPLIER_TYPE_TO_EXCLUDE}",
            url=borrower_url,
            data={"response": borrower_response_json},
        )

    return {
        "borrower_identifier": borrower_identifier,
        "legal_name": remote_borrower.get("nombre_entidad", ""),
        "email": email,
        "address": (
            f"Direccion: {remote_borrower.get('direccion', 'No provisto')}\n"
            f"Ciudad: {remote_borrower.get('ciudad', 'No provisto')}\n"
            f"Provincia: {remote_borrower.get('provincia', 'No provisto')}\n"
            f"Estado: {remote_borrower.get('estado', 'No provisto')}"
        ),
        "legal_identifier": remote_borrower.get("nit_entidad", ""),
        "type": remote_borrower.get("tipo_organizacion", ""),
        "source_data": remote_borrower,
        "is_msme": remote_borrower.get("es_pyme", "").lower() == "si",
    }


def _get_email(borrower_response: dict[str, str]) -> str:
    if "correo_entidad" in borrower_response:
        return borrower_response["correo_entidad"]
    return borrower_response.get("correo_electr_nico", "")


def get_email(documento_proveedor: str) -> str:
    """
    Get the email address for the borrower based on the given document provider.

    :param documento_proveedor: The document provider for the borrower.
    :return: The email address of the borrower.
    """

    email_url = f"{URLS['BORROWER_EMAIL']}?nit={documento_proveedor}"
    email_response_json = util.loads(sources.make_request_with_retry(email_url, HEADERS))
    len_email_response_json = len(email_response_json)

    if len_email_response_json == 0:
        raise SkippedAwardError("No remote borrower emails found", url=email_url)

    remote_email: dict[str, str] = email_response_json[0]
    email = _get_email(remote_email)

    if len_email_response_json > 1:
        email = Counter(_get_email(email) for email in email_response_json).most_common(1)[0][0]

    if not sources.is_valid_email(email):
        raise SkippedAwardError(
            "Invalid remote borrower email",
            url=email_url,
            data={"response": email_response_json, "email": email},
        )

    return email


def get_documento_proveedor(entry: dict[str, str]) -> str:
    """
    Get the document provider from the given entry data.

    :param entry: The dictionary containing the borrower data.
    :return: The document provider for the borrower.
    """

    documento_proveedor = entry.get("nit_del_proveedor_adjudicado", None)
    if not documento_proveedor or documento_proveedor == "No Definido":
        raise SkippedAwardError("Missing documento_proveedor", data=entry)

    return documento_proveedor<|MERGE_RESOLUTION|>--- conflicted
+++ resolved
@@ -55,14 +55,9 @@
 ) -> tuple[list[dict[str, str]], str]:
     params = f"proceso_de_compra='{proceso_de_compra}' AND documento_proveedor='{proveedor_adjudicado}'"
     if previous:
-<<<<<<< HEAD
-        contract_url = f"{contract_url} AND fecha_de_firma IS NOT NULL"
-    return util.loads(sources.make_request_with_retry(contract_url, HEADERS)), contract_url
-=======
         params = f"{params} AND fecha_de_firma IS NOT NULL"
     contract_url = f"{URLS['CONTRACTS']}?$where={quote_plus(params)}"
     return sources.make_request_with_retry(contract_url, HEADERS).json(), contract_url
->>>>>>> 27074470
 
 
 def get_award(
