import logging
from contextlib import contextmanager
from datetime import datetime, timedelta

<<<<<<< HEAD
from sqlalchemy import and_, select
=======
from sqlalchemy import and_, or_, select
>>>>>>> 1bf6fb2c
from sqlalchemy.exc import SQLAlchemyError
from sqlalchemy.orm import Session, joinedload

from app.db.session import app_settings, get_db
from app.schema import core
<<<<<<< HEAD

from . import background_utils

DAYS_UNTIL_EXPIRED = 7

Application = core.Application
ApplicationStatus = core.ApplicationStatus
Message = core.Message
MessageType = core.MessageType
=======
from app.schema.core import Application, Message, MessageType

from . import background_utils

ApplicationStatus = core.ApplicationStatus


DAYS_UNTIL_EXPIRED = 7

ApplicationStatus = core.ApplicationStatus
>>>>>>> 1bf6fb2c


def insert_application(application: Application, session: Session):
    obj_db = Application(**application)
    obj_db.created_at = datetime.utcnow()

    session.add(obj_db)
    session.flush()

    return obj_db


def insert_message(application: Application, session: Session):
    obj_db = Message(application=application, type=MessageType.BORROWER_INVITACION)
    obj_db.created_at = datetime.utcnow()

    session.add(obj_db)
    session.flush()

    return obj_db


def get_existing_application(award_borrower_identifier: str, session: Session):
    application = (
        session.query(Application)
        .filter(Application.award_borrower_identifier == award_borrower_identifier)
        .first()
    )

    return application


def create_application(
    award_id, borrower_id, email, legal_identifier, source_contract_id, session: Session
) -> Application:
    award_borrower_identifier: str = background_utils.get_secret_hash(
        legal_identifier + source_contract_id
    )

    # if application already exists
    application = get_existing_application(award_borrower_identifier, session)
    if application:
        error_data = {
            "legal_identifier": legal_identifier,
            "source_contract_id": source_contract_id,
            "application_id": application.id,
        }

        background_utils.raise_sentry_error(
            f"Skipping Award - Application ID {application.id} already exists on for award {source_contract_id}",
            error_data,
        )

    new_uuid: str = background_utils.generate_uuid(award_borrower_identifier)
    application = {
        "award_id": award_id,
        "borrower_id": borrower_id,
        "primary_email": email,
        "award_borrower_identifier": award_borrower_identifier,
        "uuid": new_uuid,
        "expired_at": datetime.utcnow()
        + timedelta(days=app_settings.application_expiration_days),
    }

    application = insert_application(application, session)

    return application


<<<<<<< HEAD
=======
def get_dated_applications(session):
    try:
        days_to_delete_data = datetime.now() - timedelta(
            days=app_settings.days_to_erase_borrower_data
        )
        applications_to_remove_data = (
            session.query(Application)
            .options(
                joinedload(Application.borrower),
                joinedload(Application.borrower_documents),
            )
            .filter(
                or_(
                    and_(
                        Application.status == ApplicationStatus.DECLINED,
                        Application.borrower_declined_at < days_to_delete_data,
                    ),
                    and_(
                        Application.status == ApplicationStatus.REJECTED,
                        Application.lender_rejected_at < days_to_delete_data,
                    ),
                    and_(
                        Application.status == ApplicationStatus.COMPLETED,
                        Application.lender_approved_at < days_to_delete_data,
                    ),
                    and_(
                        Application.status == ApplicationStatus.LAPSED,
                        Application.application_lapsed_at < days_to_delete_data,
                    ),
                ),
                Application.archived_at.is_(None),
            )
            .all()
        )
        logging.info(applications_to_remove_data)
    except SQLAlchemyError as e:
        raise e

    return applications_to_remove_data or []


def get_lapsed_applications(session):
    try:
        days_set_to_lapsed = datetime.now() - timedelta(
            days=app_settings.days_to_change_to_lapsed
        )
        applications_to_set_to_lapsed = (
            session.query(Application)
            .options(
                joinedload(Application.borrower),
                joinedload(Application.borrower_documents),
            )
            .filter(
                or_(
                    and_(
                        Application.status == ApplicationStatus.PENDING,
                        Application.created_at < days_set_to_lapsed,
                    ),
                    and_(
                        Application.status == ApplicationStatus.ACCEPTED,
                        Application.borrower_accepted_at < days_set_to_lapsed,
                    ),
                    and_(
                        Application.status == ApplicationStatus.INFORMATION_REQUESTED,
                        Application.information_requested_at < days_set_to_lapsed,
                    ),
                ),
                Application.archived_at.is_(None),
            )
            .all()
        )
        logging.info(applications_to_set_to_lapsed)
    except SQLAlchemyError as e:
        raise e

    return applications_to_set_to_lapsed or []


>>>>>>> 1bf6fb2c
def get_applications_to_remind_intro():
    with contextmanager(get_db)() as session:
        try:
            subquery = select(core.Message.application_id).where(
                core.Message.type
                == core.MessageType.BORROWER_PENDING_APPLICATION_REMINDER
            )
            users = (
                session.query(Application)
                .options(
                    joinedload(Application.borrower), joinedload(Application.award)
                )
                .filter(
                    and_(
                        Application.status == ApplicationStatus.PENDING,
                        Application.expired_at > datetime.now(),
                        Application.expired_at
                        <= datetime.now()
                        + timedelta(days=app_settings.reminder_days_before_expiration),
                        ~Application.id.in_(subquery),
                    )
                )
                .all()
            )
            logging.info(users)
        except SQLAlchemyError as e:
            raise e
    return users or []


def get_applications_to_remind_submit():
    with contextmanager(get_db)() as session:
        try:
            subquery = select(core.Message.application_id).where(
                core.Message.type == core.MessageType.BORROWER_PENDING_SUBMIT_REMINDER
            )
            users = (
                session.query(Application)
                .options(
                    joinedload(Application.borrower), joinedload(Application.award)
                )
                .filter(
                    and_(
                        Application.status == ApplicationStatus.ACCEPTED,
                        Application.expired_at > datetime.now(),
                        Application.expired_at
                        <= datetime.now()
                        + timedelta(days=app_settings.reminder_days_before_expiration),
                        ~Application.id.in_(subquery),
                    )
                )
                .all()
            )
            logging.info(users)
        except SQLAlchemyError as e:
            raise e
    return users or []<|MERGE_RESOLUTION|>--- conflicted
+++ resolved
@@ -2,38 +2,22 @@
 from contextlib import contextmanager
 from datetime import datetime, timedelta
 
-<<<<<<< HEAD
-from sqlalchemy import and_, select
-=======
 from sqlalchemy import and_, or_, select
->>>>>>> 1bf6fb2c
 from sqlalchemy.exc import SQLAlchemyError
 from sqlalchemy.orm import Session, joinedload
 
 from app.db.session import app_settings, get_db
 from app.schema import core
-<<<<<<< HEAD
+from app.schema.core import Application, Message, MessageType
 
 from . import background_utils
 
+ApplicationStatus = core.ApplicationStatus
+
+
 DAYS_UNTIL_EXPIRED = 7
 
-Application = core.Application
 ApplicationStatus = core.ApplicationStatus
-Message = core.Message
-MessageType = core.MessageType
-=======
-from app.schema.core import Application, Message, MessageType
-
-from . import background_utils
-
-ApplicationStatus = core.ApplicationStatus
-
-
-DAYS_UNTIL_EXPIRED = 7
-
-ApplicationStatus = core.ApplicationStatus
->>>>>>> 1bf6fb2c
 
 
 def insert_application(application: Application, session: Session):
@@ -103,8 +87,6 @@
     return application
 
 
-<<<<<<< HEAD
-=======
 def get_dated_applications(session):
     try:
         days_to_delete_data = datetime.now() - timedelta(
@@ -183,7 +165,6 @@
     return applications_to_set_to_lapsed or []
 
 
->>>>>>> 1bf6fb2c
 def get_applications_to_remind_intro():
     with contextmanager(get_db)() as session:
         try:
