import logging
from contextlib import contextmanager

from sqlalchemy.orm import Session

from app.core.user_dependencies import sesClient
from app.db.session import get_db
from app.utils import email_utility

from . import application_utils
from .message_utils import save_message_type

get_applications_to_remind_intro = application_utils.get_applications_to_remind_intro
get_applications_to_remind_submit = application_utils.get_applications_to_remind_submit


<<<<<<< HEAD
def send_reminders(db_privider: Session = get_db):
    """
    Send reminders to borrowers.

    This function retrieves applications that require a reminder email to be sent to the borrowers.
    It first retrieves applications that need an introduction reminder and sends the emails. Then,
    it retrieves applications that need a submit reminder and sends those emails as well.

    For each application, it saves the message type (BORROWER_PENDING_APPLICATION_REMINDER or
    BORROWER_PENDING_SUBMIT_REMINDER) to the database and updates the external_message_id after
    the email has been sent successfully.

    :return: None
    :rtype: None
    """

    applications_to_send_intro_reminder = get_applications_to_remind_intro()
=======
def send_reminders(db_provider: Session = get_db):
    applications_to_send_intro_reminder = get_applications_to_remind_intro(db_provider)
>>>>>>> 357e5a7a
    logging.info(
        "Quantity of mails to send intro reminder "
        + str(len(applications_to_send_intro_reminder))
    )
    if len(applications_to_send_intro_reminder) == 0:
        logging.info("No new intro reminder to be sent")
    else:
        for application in applications_to_send_intro_reminder:
<<<<<<< HEAD
            with contextmanager(db_privider)() as session:
=======
            with contextmanager(db_provider)() as session:
>>>>>>> 357e5a7a
                try:
                    # save to DB
                    new_message = save_message_type(
                        application.id, session, "BORROWER_PENDING_APPLICATION_REMINDER"
                    )
                    uuid = application.uuid
                    email = application.primary_email
                    borrower_name = application.borrower.legal_name
                    buyer_name = application.award.buyer_name
                    title = application.award.title

                    messageID = email_utility.send_mail_intro_reminder(
                        sesClient, uuid, email, borrower_name, buyer_name, title
                    )
                    new_message.external_message_id = messageID
                    logging.info("Mail sent and status updated")
                    session.commit()
                except Exception as e:
                    logging.error(
                        f"there was an error sending mail or updating the sent status: {e}"
                    )
                    session.rollback()

    applications_to_send_submit_reminder = get_applications_to_remind_submit(
        db_provider
    )
    logging.info(
        "Quantity of mails to send submit reminder "
        + str(len(applications_to_send_submit_reminder))
    )
    if len(applications_to_send_submit_reminder) == 0:
        logging.info("No new submit reminder to be sent")
    else:
        for application in applications_to_send_submit_reminder:
            with contextmanager(db_provider)() as session:
                try:
                    # Db message table update
                    new_message = save_message_type(
                        application.id, session, "BORROWER_PENDING_SUBMIT_REMINDER"
                    )
                    uuid = application.uuid
                    email = application.primary_email
                    borrower_name = application.borrower.legal_name
                    buyer_name = application.award.buyer_name
                    title = application.award.title

                    messageID = email_utility.send_mail_submit_reminder(
                        sesClient, uuid, email, borrower_name, buyer_name, title
                    )
                    new_message.external_message_id = messageID
                    logging.info("Mail sent and status updated")
                    session.commit()
                except Exception as e:
                    logging.error(
                        f"there was an error sending mail or updating the sent status: {e}"
                    )
                    session.rollback()


if __name__ == "__main__":
    logging.basicConfig(
        level=logging.INFO,
        format="%(asctime)s %(levelname)s %(name)s - %(message)s",
        handlers=[logging.StreamHandler()],  # Output logs to the console
    )
    send_reminders()<|MERGE_RESOLUTION|>--- conflicted
+++ resolved
@@ -1,5 +1,7 @@
 import logging
 from contextlib import contextmanager
+
+from sqlalchemy.orm import Session
 
 from sqlalchemy.orm import Session
 
@@ -14,8 +16,7 @@
 get_applications_to_remind_submit = application_utils.get_applications_to_remind_submit
 
 
-<<<<<<< HEAD
-def send_reminders(db_privider: Session = get_db):
+def send_reminders(db_provider: Session = get_db):
     """
     Send reminders to borrowers.
 
@@ -31,11 +32,7 @@
     :rtype: None
     """
 
-    applications_to_send_intro_reminder = get_applications_to_remind_intro()
-=======
-def send_reminders(db_provider: Session = get_db):
     applications_to_send_intro_reminder = get_applications_to_remind_intro(db_provider)
->>>>>>> 357e5a7a
     logging.info(
         "Quantity of mails to send intro reminder "
         + str(len(applications_to_send_intro_reminder))
@@ -44,11 +41,7 @@
         logging.info("No new intro reminder to be sent")
     else:
         for application in applications_to_send_intro_reminder:
-<<<<<<< HEAD
-            with contextmanager(db_privider)() as session:
-=======
             with contextmanager(db_provider)() as session:
->>>>>>> 357e5a7a
                 try:
                     # save to DB
                     new_message = save_message_type(
