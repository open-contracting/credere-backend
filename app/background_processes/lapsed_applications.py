--- conflicted
+++ resolved
@@ -27,22 +27,6 @@
 
     with contextmanager(db_provider)() as session:
         lapsed_applications = get_lapses_applications(session)
-<<<<<<< HEAD
-        logger.info("Quantity of lapsed application " + str(len(lapsed_applications)))
-        if len(lapsed_applications) == 0:
-            logger.info("No application to remove data")
-        else:
-            for application in lapsed_applications:
-                try:
-                    # save to DB
-                    application.status = ApplicationStatus.LAPSED
-                    application.application_lapsed_at = datetime.utcnow()
-                    session.commit()
-
-                except Exception as e:
-                    logger.exception(f"there was an error setting to lapsed: {e}")
-                    session.rollback()
-=======
         for application in lapsed_applications:
             try:
                 # save to DB
@@ -51,15 +35,5 @@
                 session.commit()
 
             except Exception as e:
-                logging.error(f"there was an error setting to lapsed: {e}")
-                session.rollback()
-
-
-if __name__ == "__main__":
-    logging.basicConfig(
-        level=logging.INFO,
-        format="%(asctime)s %(levelname)s %(name)s - %(message)s",
-        handlers=[logging.StreamHandler()],  # Output logs to the console
-    )
-    set_lapsed_applications()
->>>>>>> 301c6327
+                logger.exception(f"there was an error setting to lapsed: {e}")
+                session.rollback()