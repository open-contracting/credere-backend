import base64
import hashlib
import hmac
import logging
import random
import string
from typing import Generator

import boto3

from app.schema.core import Application
from app.utils import email_utility

from ..core.settings import app_settings


def generate_password_fn():
    excluded_chars = '"/\\|_-#@%&*(){}[]<>~`'
    characters = string.ascii_letters + string.digits + string.punctuation
    password = ""

    while len(password) < 14:
        char = random.choice(characters)
        if char not in excluded_chars:
            password += char

    return password


class CognitoClient:
    def __init__(
        self,
        cognitoClient,
        sesClient,
        generate_password_fn,
    ):
        self.client = cognitoClient
        self.ses = sesClient
        self.generate_password = generate_password_fn

    def exceptions(self):
        return self.client.exceptions

    def get_secret_hash(self, username):
        app_client_id = app_settings.cognito_client_id
        key = app_settings.cognito_client_secret
        message = bytes(username + app_client_id, "utf-8")
        key = bytes(key, "utf-8")
        return base64.b64encode(
            hmac.new(key, message, digestmod=hashlib.sha256).digest()
        ).decode()

    def admin_create_user(self, username, name):
        temp_password = self.generate_password()

        responseCreateUser = self.client.admin_create_user(
            UserPoolId=app_settings.cognito_pool_id,
            Username=username,
            TemporaryPassword=temp_password,
            MessageAction="SUPPRESS",
            UserAttributes=[{"Name": "email", "Value": username}],
        )

        email_utility.send_mail_to_new_user(self.ses, name, username, temp_password)

        return responseCreateUser

    def verified_email(self, username):
        response = self.client.admin_update_user_attributes(
            UserPoolId=app_settings.cognito_pool_id,
            Username=username,
            UserAttributes=[
                {"Name": "email_verified", "Value": "true"},
            ],
        )

        return response

    def initiate_auth(self, username, password):
        secret_hash = self.get_secret_hash(username)
        response = self.client.initiate_auth(
            ClientId=app_settings.cognito_client_id,
            AuthFlow="USER_PASSWORD_AUTH",
            AuthParameters={
                "USERNAME": username,
                "PASSWORD": password,
                "SECRET_HASH": secret_hash,
            },
        )

        # Extract the session expiration time from the response
        if "AuthenticationResult" in response:
            authentication_result = response["AuthenticationResult"]
            if "ExpiresIn" in authentication_result:
                expiration_time = authentication_result["ExpiresIn"]
                logging.info("Session expiration time (in seconds):", expiration_time)

        return response

    def mfa_setup(self, session):
        response = self.client.associate_software_token(Session=session)
        # Use this code in cmd to associate google authenticator with you account
        secret_code = response["SecretCode"]
        session = response["Session"]

        return {"secret_code": secret_code, "session": session}

    def verify_software_token(self, access_token, session, mfa_code):
        response = self.client.verify_software_token(
            AccessToken=access_token, Session=session, UserCode=mfa_code
        )

        return response

    def respond_to_auth_challenge(
        self, username, session, challenge_name, new_password="", mfa_code=""
    ):
        secret_hash = self.get_secret_hash(username)
        if challenge_name == "NEW_PASSWORD_REQUIRED":
            return self.client.respond_to_auth_challenge(
                ClientId=app_settings.cognito_client_id,
                ChallengeName=challenge_name,
                ChallengeResponses={
                    "USERNAME": username,
                    "NEW_PASSWORD": new_password,
                    "SECRET_HASH": secret_hash,
                },
                Session=session,
            )
        if challenge_name == "MFA_SETUP":
            response = self.client.associate_software_token(Session=session)
            access_token = response["SecretCode"]
            session = response["Session"]

            response = self.client.verify_software_token(
                AccessToken=access_token, Session=session, UserCode=mfa_code
            )
            session = response["Session"]
            return self.client.respond_to_auth_challenge(
                ClientId=app_settings.cognito_client_id,
                ChallengeName=challenge_name,
                ChallengeResponses={
                    "USERNAME": username,
                    "NEW_PASSWORD": new_password,
                    "SECRET_HASH": secret_hash,
                },
                Session=session,
            )
        if challenge_name == "SOFTWARE_TOKEN_MFA":
            response = self.client.respond_to_auth_challenge(
                ClientId=app_settings.cognito_client_id,
                ChallengeName=challenge_name,
                ChallengeResponses={
                    "USERNAME": username,
                    "SOFTWARE_TOKEN_MFA_CODE": mfa_code,
                    "SECRET_HASH": secret_hash,
                },
                Session=session,
            )

            return {
                "access_token": response["AuthenticationResult"]["AccessToken"],
                "refresh_token": response["AuthenticationResult"]["RefreshToken"],
            }

    def logout_user(self, access_token):
        response = self.client.get_user(AccessToken=access_token)
        username = None
        for attribute in response["UserAttributes"]:
            if attribute["Name"] == "sub":
                username = attribute["Value"]
                break
        response = self.client.admin_user_global_sign_out(
            UserPoolId=app_settings.cognito_pool_id, Username=username
        )

        return response

    def reset_password(self, username):
        temp_password = self.generate_password()

        responseSetPassword = self.client.admin_set_user_password(
            UserPoolId=app_settings.cognito_pool_id,
            Username=username,
            Password=temp_password,
            Permanent=False,
        )
        email_utility.send_mail_to_reset_password(self.ses, username, temp_password)

        return responseSetPassword

    def send_notifications_of_new_applications(
        self,
        ocp_email_group,
        lender_name,
        lender_email_group,
    ):
        email_utility.send_notification_new_app_to_fi(self.ses, lender_email_group)
        email_utility.send_notification_new_app_to_ocp(
            self.ses, ocp_email_group, lender_name
        )

    def send_request_to_sme(self, uuid, lender_name, email_message, sme_email):
        message_id = email_utility.send_mail_request_to_sme(
            self.ses, uuid, lender_name, email_message, sme_email
        )
        return message_id

<<<<<<< HEAD
    def send_rejected_email_to_sme(self, application, options):
        if options:
            message_id = email_utility.send_rejected_application_email(
                self.ses, application
            )
            return message_id
        message_id = email_utility.send_rejected_application_email_without_alternatives(
=======
    def send_application_approved_to_sme(self, application: Application):
        message_id = email_utility.send_application_approved_email(
>>>>>>> a5bce064
            self.ses, application
        )
        return message_id

    def send_new_email_confirmation_to_sme(
        self,
        borrower_name: str,
        new_email: str,
        old_email: str,
        confirmation_email_token: str,
        application_uuid: str,
    ):
        return email_utility.send_new_email_confirmation(
            self.ses,
            borrower_name,
            new_email,
            old_email,
            confirmation_email_token,
            application_uuid,
        )

    def send_upload_contract_notifications(self, application):
        FI_message_id = email_utility.send_upload_contract_notification_to_FI(
            self.ses,
            application,
        )
        SME_message_id = email_utility.send_upload_contract_confirmation(
            self.ses,
            application,
        )

        return FI_message_id, SME_message_id


cognito = boto3.client(
    "cognito-idp",
    region_name=app_settings.aws_region,
    aws_access_key_id=app_settings.aws_access_key,
    aws_secret_access_key=app_settings.aws_client_secret,
)

sesClient = boto3.client(
    "ses",
    region_name=app_settings.aws_region,
    aws_access_key_id=app_settings.aws_access_key,
    aws_secret_access_key=app_settings.aws_client_secret,
)

cognito_client = CognitoClient(
    cognito,
    sesClient,
    generate_password_fn,
)


def get_cognito_client() -> Generator:  # new
    yield cognito_client<|MERGE_RESOLUTION|>--- conflicted
+++ resolved
@@ -206,7 +206,6 @@
         )
         return message_id
 
-<<<<<<< HEAD
     def send_rejected_email_to_sme(self, application, options):
         if options:
             message_id = email_utility.send_rejected_application_email(
@@ -214,10 +213,12 @@
             )
             return message_id
         message_id = email_utility.send_rejected_application_email_without_alternatives(
-=======
+            self.ses, application
+        )
+        return message_id
+
     def send_application_approved_to_sme(self, application: Application):
         message_id = email_utility.send_application_approved_email(
->>>>>>> a5bce064
             self.ses, application
         )
         return message_id
