--- conflicted
+++ resolved
@@ -205,7 +205,6 @@
         )
         return message_id
 
-<<<<<<< HEAD
     def send_rejected_email_to_sme(self, application, options):
         if options:
             message_id = email_utility.send_rejected_application_email(
@@ -216,7 +215,7 @@
             self.ses, application
         )
         return message_id
-=======
+
     def send_new_email_confirmation_to_sme(
         self,
         borrower_name: str,
@@ -245,7 +244,6 @@
         )
 
         return FI_message_id, SME_message_id
->>>>>>> ca4934a0
 
 
 cognito = boto3.client(
