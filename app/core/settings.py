--- conflicted
+++ resolved
@@ -14,9 +14,7 @@
 
 class Settings(BaseSettings):
     app_name: str = "Credere API"
-<<<<<<< HEAD
-    DB_URL: str = config_env.get("DB_URL", "sqlite:///./test_db.db")
-=======
+    db_url: str = config_env.get("DB_URL", "sqlite:///./test_db.db")
     version: str = config_env.get("VERSION", "0.1.1")
     aws_region: str = config_env.get("AWS_REGION", "us-west-2")
     cognito_pool_id: str = config_env.get("COGNITO_POOL_ID", None)
@@ -29,14 +27,9 @@
     cognito_client_secret: str = config_env.get("COGNITO_CLIENT_SECRET", None)
     frontend_url: str = config_env.get("FRONTEND_URL", "http://localhost:3000")
     sentry_dsn: str = config_env.get("SENTRY_DNS", None)
->>>>>>> 97b965d2
 
     class Config:
         env_file = ".env"
 
 
-<<<<<<< HEAD
-settings = Settings()
-=======
-app_settings = Settings()
->>>>>>> 97b965d2
+app_settings = Settings()