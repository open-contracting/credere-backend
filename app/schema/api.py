--- conflicted
+++ resolved
@@ -28,19 +28,8 @@
     items: List[core.Lender]
 
 
-<<<<<<< HEAD
 class UserListResponse(BasePagination):
-    items: List[core.User]
-=======
-class NewLender(BaseModel):
-    name: str
-    email_group: str
-    status: str
-    type: str
-    borrowed_type_preferences: Optional[dict]
-    limits_preference: Optional[dict]
-    sla_days: int
->>>>>>> ce6daf79
+    items: List[core.UserWithLender]
 
 
 class AwardUpdate(BaseModel):
