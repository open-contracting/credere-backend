from decimal import Decimal
from typing import List, Optional

from pydantic import BaseModel

<<<<<<< HEAD
from app.schema import core


class Pagination(BaseModel):
    items: List[core.Application]
    count: int
    page: int
    page_size: int


class AwardUpdate(BaseModel):
    source_contract_id: Optional[str]
    title: Optional[str]
    description: Optional[str]
    award_currency: Optional[str]
    payment_method: Optional[dict]
    buyer_name: Optional[str]
    source_url: Optional[str]
    entity_code: Optional[str]
    contract_status: Optional[str]
    previous: Optional[bool]
    procurement_method: Optional[str]
    contracting_process_id: Optional[str]
    procurement_category: Optional[str]


class BorrowerUpdate(BaseModel):
    borrower_identifier: Optional[str]
    legal_name: Optional[str]
    email: Optional[str]
    address: Optional[str]
    legal_identifier: Optional[str]
    type: Optional[str]
    sector: Optional[str]
    size: Optional[core.BorrowerSize]
    status: Optional[core.BorrowerStatus]


class ApplicationUpdate(BaseModel):
    uuid: Optional[str]
    contract_amount_submitted: Optional[Decimal]
    amount_requested: Optional[Decimal]
    currency: Optional[str]
    repayment_months: Optional[int]
    pending_documents: Optional[bool]
    completed_in_days: Optional[int]
=======
from app.schema.core import Application, Award, Borrower, User


class ResponseBase(BaseModel):
    detail: str


class ChangePasswordResponse(ResponseBase):
    secret_code: str
    session: str
    username: str


class UserResponse(BaseModel):
    user: User


class LoginResponse(UserResponse):
    access_token: str
    refresh_token: str
>>>>>>> c3c1ca3d


class ApplicationResponse(BaseModel):
    application: core.Application
    borrower: core.Borrower
    award: core.Award


class ApplicationBase(BaseModel):
    uuid: str


class ApplicationDeclinePayload(ApplicationBase):
    decline_this: bool
    decline_all: bool


class ApplicationDeclineFeedbackPayload(ApplicationBase):
    dont_need_access_credit: bool
    already_have_acredit: bool
    preffer_to_go_to_bank: bool
    dont_want_access_credit: bool
    other: bool
    other_comments: str<|MERGE_RESOLUTION|>--- conflicted
+++ resolved
@@ -3,8 +3,8 @@
 
 from pydantic import BaseModel
 
-<<<<<<< HEAD
 from app.schema import core
+from app.schema.core import User
 
 
 class Pagination(BaseModel):
@@ -50,28 +50,6 @@
     repayment_months: Optional[int]
     pending_documents: Optional[bool]
     completed_in_days: Optional[int]
-=======
-from app.schema.core import Application, Award, Borrower, User
-
-
-class ResponseBase(BaseModel):
-    detail: str
-
-
-class ChangePasswordResponse(ResponseBase):
-    secret_code: str
-    session: str
-    username: str
-
-
-class UserResponse(BaseModel):
-    user: User
-
-
-class LoginResponse(UserResponse):
-    access_token: str
-    refresh_token: str
->>>>>>> c3c1ca3d
 
 
 class ApplicationResponse(BaseModel):
@@ -95,4 +73,23 @@
     preffer_to_go_to_bank: bool
     dont_want_access_credit: bool
     other: bool
-    other_comments: str+    other_comments: str
+
+
+class ResponseBase(BaseModel):
+    detail: str
+
+
+class ChangePasswordResponse(ResponseBase):
+    secret_code: str
+    session: str
+    username: str
+
+
+class UserResponse(BaseModel):
+    user: User
+
+
+class LoginResponse(UserResponse):
+    access_token: str
+    refresh_token: str