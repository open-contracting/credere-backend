from datetime import datetime
from decimal import Decimal
from enum import Enum
from typing import List, Optional

from pydantic import BaseModel
from sqlalchemy import DECIMAL, Column, DateTime
from sqlalchemy import Enum as SAEnum
from sqlalchemy.dialects.postgresql import JSON
from sqlalchemy.sql import func
from sqlmodel import Field, Relationship, SQLModel


class BorrowerDocumentType(Enum):
    INCORPORATION_DOCUMENT = "INCORPORATION_DOCUMENT"
    SUPPLIER_REGISTRATION_DOCUMENT = "SUPPLIER_REGISTRATION_DOCUMENT"
    BANK_NAME = "BANK_NAME"
    BANK_CERTIFICATION_DOCUMENT = "BANK_CERTIFICATION_DOCUMENT"
    FINANCIAL_STATEMENT = "FINANCIAL_STATEMENT"
    SIGNED_CONTRACT = "SIGNED_CONTRACT"
    COMPLIANCE_REPORT = "COMPLIANCE_REPORT"


class ApplicationStatus(Enum):
    PENDING = "PENDING"
    ACCEPTED = "ACCEPTED"
    LAPSED = "LAPSED"
    DECLINED = "DECLINED"
    SUBMITTED = "SUBMITTED"
    STARTED = "STARTED"
    APPROVED = "APPROVED"
    CONTRACT_UPLOADED = "CONTRACT_UPLOADED"
    COMPLETED = "COMPLETED"
    REJECTED = "REJECTED"
    INFORMATION_REQUESTED = "INFORMATION_REQUESTED"


class BorrowerStatus(Enum):
    ACTIVE = "ACTIVE"
    DECLINE_OPPORTUNITIES = "DECLINE_OPPORTUNITIES"


class MessageType(Enum):
    BORROWER_INVITACION = "BORROWER_INVITACION"
    BORROWER_PENDING_APPLICATION_REMINDER = "BORROWER_PENDING_APPLICATION_REMINDER"
    BORROWER_PENDING_SUBMIT_REMINDER = "BORROWER_PENDING_SUBMIT_REMINDER"
    SUBMITION_COMPLETE = "SUBMITION_COMPLETE"
    CONTRACT_UPLOAD_REQUEST = "CONTRACT_UPLOAD_REQUEST"
    CONTRACT_UPLOAD_CONFIRMATION = "CONTRACT_UPLOAD_CONFIRMATION"
    CONTRACT_UPLOAD_CONFIRMATION_TO_FI = "CONTRACT_UPLOAD_CONFIRMATION_TO_FI"
    NEW_APPLICATION_OCP = "NEW_APPLICATION_OCP"
    NEW_APPLICATION_FI = "NEW_APPLICATION_FI"
    FI_MESSAGE = "FI_MESSAGE"
    APPROVED_APPLICATION = "APPROVED_APPLICATION"
    REJECTED_APPLICATION = "REJECTED_APPLICATION"
    OVERDUE_APPLICATION = "OVERDUE_APPLICATION"


class UserType(Enum):
    OCP = "OCP"
    FI = "FI"


class ApplicationActionType(Enum):
    AWARD_UPDATE = "AWARD_UPDATE"
    BORROWER_UPDATE = "BORROWER_UPDATE"
    FI_UPLOAD_COMPLIANCE = "FI_UPLOAD_COMPLIANCE"
    FI_DOWNLOAD_APPLICATION = "FI_DOWNLOAD_APPLICATION"
    APPROVED_APPLICATION = "APPROVED_APPLICATION"
    REJECTED_APPLICATION = "REJECTED_APPLICATION"
    MSME_UPLOAD_DOCUMENT = "MSME_UPLOAD_DOCUMENT"
    MSME_CHANGE_EMAIL = "MSME_CHANGE_EMAIL"
    MSME_CONFIRM_EMAIL = "MSME_CONFIRM_EMAIL"
    MSME_RETRY_APPLICATION = "MSME_RETRY_APPLICATION"


class BorrowerSize(Enum):
    NOT_INFORMED = "NOT_INFORMED"
    MICRO = "MICRO"
    SMALL = "SMALL"
    MEDIUM = "MEDIUM"


class BorrowerDocument(SQLModel, table=True):
    __tablename__ = "borrower_document"
    id: Optional[int] = Field(default=None, primary_key=True)
    application_id: int = Field(foreign_key="application.id")
    application: Optional["Application"] = Relationship(
        back_populates="borrower_documents"
    )
    type: BorrowerDocumentType = Field(
        sa_column=Column(SAEnum(BorrowerDocumentType, name="borrower_document_type"))
    )
    verified: bool = Field(default=False)
    file: bytes
    name: str = Field(default="")
    created_at: Optional[datetime] = Field(
        sa_column=Column(
            DateTime(timezone=True),
            nullable=False,
            default=datetime.utcnow(),
            server_default=func.now(),
        )
    )
    updated_at: Optional[datetime] = Field(
        sa_column=Column(
            DateTime(timezone=True),
            nullable=False,
            default=datetime.utcnow(),
            onupdate=func.now(),
        )
    )
    submitted_at: Optional[datetime] = Field(
        sa_column=Column(DateTime(timezone=True), nullable=False)
    )


<<<<<<< HEAD
class ApplicationBase(SQLModel):
    award_id: int = Field(foreign_key="award.id")
=======
class Application(SQLModel, table=True):
    id: Optional[int] = Field(default=None, primary_key=True)
    borrower_documents: Optional[List["BorrowerDocument"]] = Relationship(
        back_populates="application"
    )
    award_id: Optional[int] = Field(foreign_key="award.id", nullable=True)
    award: "Award" = Relationship(back_populates="applications")
>>>>>>> 5631b78c
    uuid: str = Field(unique=True, index=True, nullable=False)
    primary_email: str = Field(default="", nullable=False)
    status: ApplicationStatus = Field(
        sa_column=Column(SAEnum(ApplicationStatus, name="application_status")),
        default=ApplicationStatus.PENDING,
    )
    award_borrower_identifier: str = Field(default="", unique=True, nullable=False)
    borrower_id: Optional[int] = Field(foreign_key="borrower.id")
    lender_id: Optional[int] = Field(foreign_key="lender.id", nullable=True)
    contract_amount_submitted: Optional[Decimal] = Field(
        sa_column=Column(DECIMAL(precision=16, scale=2), nullable=True)
    )
    amount_requested: Optional[Decimal] = Field(
        sa_column=Column(DECIMAL(precision=16, scale=2), nullable=True)
    )
    currency: str = Field(default="COP", description="ISO 4217 currency code")
    repayment_months: Optional[int] = Field(nullable=True)
    calculator_data: dict = Field(default={}, sa_column=Column(JSON), nullable=False)
    pending_documents: bool = Field(default=False)
    pending_email_confirmation: bool = Field(default=False)
    borrower_submitted_at: Optional[datetime] = Field(
        sa_column=Column(DateTime(timezone=True), nullable=True)
    )
    borrower_accepted_at: Optional[datetime] = Field(
        sa_column=Column(DateTime(timezone=True), nullable=True)
    )
    borrower_declined_at: Optional[datetime] = Field(
        sa_column=Column(DateTime(timezone=True), nullable=True)
    )
    borrower_declined_preferences_data: dict = Field(
        default={}, sa_column=Column(JSON), nullable=False
    )
    borrower_declined_data: dict = Field(
        default={}, sa_column=Column(JSON), nullable=False
    )
    lender_started_at: Optional[datetime] = Field(
        sa_column=Column(DateTime(timezone=True), nullable=True)
    )
    secop_data_verification: dict = Field(
        default={}, sa_column=Column(JSON), nullable=False
    )
    lender_approved_at: Optional[datetime] = Field(
        sa_column=Column(DateTime(timezone=True), nullable=True)
    )
    lender_approved_data: dict = Field(
        default={}, sa_column=Column(JSON), nullable=False
    )
    lender_rejected_data: Optional[dict] = Field(
        default={}, sa_column=Column(JSON), nullable=False
    )
    lender_rejected_at: Optional[datetime] = Field(
        sa_column=Column(DateTime(timezone=True), nullable=True)
    )
    borrower_uploaded_contracted_at: Optional[datetime] = Field(
        sa_column=Column(DateTime(timezone=True), nullable=True)
    )
    completed_in_days: Optional[int] = Field(nullable=True)
    created_at: Optional[datetime] = Field(
        sa_column=Column(
            DateTime(timezone=True),
            nullable=False,
            default=datetime.utcnow(),
            server_default=func.now(),
        )
    )
    updated_at: Optional[datetime] = Field(
        sa_column=Column(
            DateTime(timezone=True),
            nullable=False,
            default=datetime.utcnow(),
            onupdate=func.now(),
        )
    )
    expired_at: Optional[datetime] = Field(
        sa_column=Column(DateTime(timezone=True), nullable=True)
    )
    archived_at: Optional[datetime] = Field(
        sa_column=Column(DateTime(timezone=True), nullable=True)
    )
    information_requested_at: Optional[datetime] = Field(
        sa_column=Column(DateTime(timezone=True), nullable=True)
    )


class ApplicationRead(ApplicationBase):
    id: int


class Application(ApplicationBase, table=True):
    id: Optional[int] = Field(default=None, primary_key=True)
    borrower_documents: Optional[List["BorrowerDocument"]] = Relationship(
        back_populates="application"
    )
    award: "Award" = Relationship(back_populates="applications")
    borrower: "Borrower" = Relationship(back_populates="applications")
    lender: "Lender" = Relationship(back_populates="applications")
    messages: Optional[List["Message"]] = Relationship(back_populates="application")
    actions: Optional[List["ApplicationAction"]] = Relationship(
        back_populates="application"
    )


class Borrower(SQLModel, table=True):
    id: Optional[int] = Field(default=None, primary_key=True)
    applications: Optional[List["Application"]] = Relationship(
        back_populates="borrower"
    )
    awards: List["Award"] = Relationship(back_populates="borrower")
    borrower_identifier: str = Field(default="", unique=True, nullable=False)
    legal_name: str = Field(default="")
    email: str = Field(default="")
    address: str = Field(default="")
    legal_identifier: str = Field(default="")
    type: str = Field(default="")
    sector: str = Field(default="")
    size: BorrowerSize = Field(
        sa_column=Column(
            SAEnum(BorrowerSize, name="borrower_size"),
        ),
        default=BorrowerSize.NOT_INFORMED,
    )
    status: BorrowerStatus = Field(
        sa_column=Column(SAEnum(BorrowerStatus, name="borrower_status")),
        default=BorrowerStatus.ACTIVE,
    )
    source_data: dict = Field(default={}, sa_column=Column(JSON), nullable=False)
    missing_data: dict = Field(default={}, sa_column=Column(JSON), nullable=False)
    created_at: Optional[datetime] = Field(
        sa_column=Column(
            DateTime(timezone=True),
            nullable=False,
            default=datetime.utcnow(),
            server_default=func.now(),
        )
    )
    updated_at: Optional[datetime] = Field(
        sa_column=Column(
            DateTime(timezone=True),
            nullable=False,
            default=datetime.utcnow(),
            onupdate=func.now(),
        )
    )
    declined_at: Optional[datetime] = Field(
        sa_column=Column(DateTime(timezone=True), nullable=True)
    )


class LenderBase(SQLModel):
    name: str = Field(default="", nullable=False, unique=True)
    email_group: str = Field(default="")
    status: str = Field(default="")
    type: str = Field(default="")
    borrower_type_preferences: dict = Field(
        default={}, sa_column=Column(JSON), nullable=False
    )
    limits_preferences: dict = Field(default={}, sa_column=Column(JSON), nullable=False)
    sla_days: Optional[int]
    created_at: Optional[datetime] = Field(
        sa_column=Column(
            DateTime(timezone=True),
            nullable=False,
            default=datetime.utcnow(),
            server_default=func.now(),
        )
    )
    updated_at: Optional[datetime] = Field(
        sa_column=Column(
            DateTime(timezone=True),
            nullable=False,
            default=datetime.utcnow(),
            onupdate=func.now(),
        )
    )
    deleted_at: Optional[datetime] = Field(
        sa_column=Column(DateTime(timezone=True), nullable=True)
    )


class Lender(LenderBase, table=True):
    id: Optional[int] = Field(default=None, primary_key=True)
    applications: Optional[List["Application"]] = Relationship(back_populates="lender")
    users: Optional[List["User"]] = Relationship(back_populates="lender")


class Award(SQLModel, table=True):
    id: Optional[int] = Field(default=None, primary_key=True)
    applications: Optional[List["Application"]] = Relationship(back_populates="award")
    borrower_id: Optional[int] = Field(foreign_key="borrower.id", nullable=True)
    borrower: Borrower = Relationship(back_populates="awards")
    source_contract_id: str = Field(default="")
    title: str = Field(default="")
    description: str = Field(default="")
    award_date: Optional[datetime] = Field(
        sa_column=Column(DateTime(timezone=False), nullable=True)
    )
    award_amount: Optional[Decimal] = Field(
        sa_column=Column(DECIMAL(precision=16, scale=2), nullable=False)
    )
    award_currency: str = Field(default="COP", description="ISO 4217 currency code")
    contractperiod_startdate: Optional[datetime] = Field(
        sa_column=Column(DateTime(timezone=False), nullable=True)
    )
    contractperiod_enddate: Optional[datetime] = Field(
        sa_column=Column(DateTime(timezone=False), nullable=True)
    )
    payment_method: dict = Field(default={}, sa_column=Column(JSON), nullable=False)
    buyer_name: str = Field(default="")
    source_url: str = Field(default="")
    entity_code: str = Field(default="")
    contract_status: str = Field(default="")
    source_last_updated_at: Optional[datetime] = Field(
        sa_column=Column(DateTime(timezone=False), nullable=True)
    )
    previous: bool = Field(default=False)
    procurement_method: str = Field(default="")
    contracting_process_id: str = Field(default="")
    procurement_category: str = Field(default="")
    source_data_contracts: dict = Field(
        default={}, sa_column=Column(JSON), nullable=False
    )
    source_data_awards: dict = Field(default={}, sa_column=Column(JSON), nullable=False)
    missing_data: dict = Field(default={}, sa_column=Column(JSON), nullable=False)
    created_at: Optional[datetime] = Field(
        sa_column=Column(
            DateTime(timezone=True),
            nullable=False,
            default=datetime.utcnow(),
            server_default=func.now(),
        )
    )
    updated_at: Optional[datetime] = Field(
        sa_column=Column(
            DateTime(timezone=True),
            nullable=False,
            default=datetime.utcnow(),
            onupdate=func.now(),
        )
    )


class Message(SQLModel, table=True):
    id: Optional[int] = Field(default=None, primary_key=True)
    type: MessageType = Field(
        sa_column=Column(SAEnum(MessageType, name="message_type"))
    )
    application_id: int = Field(foreign_key="application.id")
    application: Optional["Application"] = Relationship(back_populates="messages")
    external_message_id: Optional[str] = Field(default="")
    body: Optional[str] = Field(default="")
    created_at: Optional[datetime] = Field(
        sa_column=Column(
            DateTime(timezone=True),
            nullable=False,
            default=datetime.utcnow(),
            server_default=func.now(),
        )
    )
    updated_at: Optional[datetime] = Field(
        sa_column=Column(
            DateTime(timezone=True),
            nullable=False,
            default=datetime.utcnow(),
            onupdate=func.now(),
        )
    )


class User(SQLModel, table=True):
    id: Optional[int] = Field(default=None, primary_key=True)
    application_actions: List["ApplicationAction"] = Relationship(back_populates="user")
    type: UserType = Field(
        sa_column=Column(SAEnum(UserType, name="user_type")), default=UserType.FI
    )
    language: str = Field(default="es", description="ISO 639-1 language code")
    email: str = Field(unique=True, nullable=False)
    name: str = Field(default="")
    external_id: str = Field(default="")
    lender_id: Optional[int] = Field(
        default=None, foreign_key="lender.id", nullable=True
    )
    lender: "Lender" = Relationship(back_populates="users")
    created_at: Optional[datetime] = Field(
        sa_column=Column(
            DateTime(timezone=True),
            nullable=False,
            default=datetime.utcnow(),
            server_default=func.now(),
        )
    )

    def is_OCP(self) -> bool:
        return self.type == UserType.OCP


class ApplicationAction(SQLModel, table=True):
    __tablename__ = "application_action"
    id: Optional[int] = Field(default=None, primary_key=True)
    type: ApplicationActionType = Field(
        sa_column=Column(SAEnum(ApplicationActionType, name="application_action_type"))
    )
    data: dict = Field(default={}, sa_column=Column(JSON))
    application_id: int = Field(foreign_key="application.id")
    application: Optional["Application"] = Relationship(back_populates="actions")
    user_id: int = Field(default=None, foreign_key="user.id")
    user: Optional[User] = Relationship(back_populates="application_actions")
    created_at: Optional[datetime] = Field(
        sa_column=Column(
            DateTime(timezone=True),
            nullable=False,
            default=datetime.utcnow(),
            server_default=func.now(),
        )
    )

    class Config:
        arbitrary_types_allowed = True


class BasicUser(BaseModel):
    username: str
    name: Optional[str]
    password: Optional[str]
    temp_password: Optional[str]


class SetupMFA(BaseModel):
    temp_password: str
    session: str
    secret: str


class ApplicationWithRelations(ApplicationRead):
    borrower: Optional["Borrower"] = None
    award: Optional["Award"] = None
    lender: Optional["Lender"] = None<|MERGE_RESOLUTION|>--- conflicted
+++ resolved
@@ -115,18 +115,13 @@
     )
 
 
-<<<<<<< HEAD
-class ApplicationBase(SQLModel):
-    award_id: int = Field(foreign_key="award.id")
-=======
-class Application(SQLModel, table=True):
+class ApplicationBase(SQLModel, table=True):
     id: Optional[int] = Field(default=None, primary_key=True)
     borrower_documents: Optional[List["BorrowerDocument"]] = Relationship(
         back_populates="application"
     )
     award_id: Optional[int] = Field(foreign_key="award.id", nullable=True)
     award: "Award" = Relationship(back_populates="applications")
->>>>>>> 5631b78c
     uuid: str = Field(unique=True, index=True, nullable=False)
     primary_email: str = Field(default="", nullable=False)
     status: ApplicationStatus = Field(
