from datetime import datetime
from decimal import Decimal
from enum import Enum
from typing import List, Optional

from pydantic import BaseModel
from sqlalchemy import DECIMAL, Column, DateTime
from sqlalchemy import Enum as SAEnum
from sqlalchemy.dialects.postgresql import JSON
from sqlalchemy.sql import func
from sqlmodel import Field, Relationship, SQLModel


class BorrowerDocumentType(Enum):
    INCORPORATION_DOCUMENT = "INCORPORATION_DOCUMENT"
    SUPPLIER_REGISTRATION_DOCUMENT = "SUPPLIER_REGISTRATION_DOCUMENT"
    BANK_NAME = "BANK_NAME"
    BANK_CERTIFICATION_DOCUMENT = "BANK_CERTIFICATION_DOCUMENT"
    FINANCIAL_STATEMENT = "FINANCIAL_STATEMENT"
    SIGNED_CONTRACT = "SIGNED_CONTRACT"
    COMPLIANCE_REPORT = "COMPLIANCE_REPORT"


class ApplicationStatus(Enum):
    PENDING = "PENDING"
    ACCEPTED = "ACCEPTED"
    LAPSED = "LAPSED"
    DECLINED = "DECLINED"
    SUBMITTED = "SUBMITTED"
    STARTED = "STARTED"
    APPROVED = "APPROVED"
    CONTRACT_UPLOADED = "CONTRACT_UPLOADED"
    COMPLETED = "COMPLETED"
    REJECTED = "REJECTED"
    INFORMATION_REQUESTED = "INFORMATION_REQUESTED"


class BorrowerStatus(Enum):
    ACTIVE = "ACTIVE"
    DECLINE_OPPORTUNITIES = "DECLINE_OPPORTUNITIES"


class MessageType(Enum):
    BORROWER_INVITACION = "BORROWER_INVITACION"
    BORROWER_PENDING_APPLICATION_REMINDER = "BORROWER_PENDING_APPLICATION_REMINDER"
    BORROWER_PENDING_SUBMIT_REMINDER = "BORROWER_PENDING_SUBMIT_REMINDER"
    SUBMITION_COMPLETE = "SUBMITION_COMPLETE"
    CONTRACT_UPLOAD_REQUEST = "CONTRACT_UPLOAD_REQUEST"
    CONTRACT_UPLOAD_CONFIRMATION = "CONTRACT_UPLOAD_CONFIRMATION"
    CONTRACT_UPLOAD_CONFIRMATION_TO_FI = "CONTRACT_UPLOAD_CONFIRMATION_TO_FI"
    NEW_APPLICATION_OCP = "NEW_APPLICATION_OCP"
    NEW_APPLICATION_FI = "NEW_APPLICATION_FI"
    FI_MESSAGE = "FI_MESSAGE"
    APPROVED_APPLICATION = "APPROVED_APPLICATION"
    REJECTED_APPLICATION = "REJECTED_APPLICATION"
    OVERDUE_APPLICATION = "OVERDUE_APPLICATION"
    EMAIL_CHANGE_CONFIRMATION = "EMAIL_CHANGE_CONFIRMATION"


class UserType(Enum):
    OCP = "OCP"
    FI = "FI"


class ApplicationActionType(Enum):
    AWARD_UPDATE = "AWARD_UPDATE"
    BORROWER_UPDATE = "BORROWER_UPDATE"
    APPLICATION_CALCULATOR_DATA_UPDATE = "APPLICATION_CALCULATOR_DATA_UPDATE"
    APPLICATION_CONFIRM_CREDIT_PRODUCT = "APPLICATION_CONFIRM_CREDIT_PRODUCT"
    FI_UPLOAD_COMPLIANCE = "FI_UPLOAD_COMPLIANCE"
    FI_DOWNLOAD_DOCUMENT = "FI_DOWNLOAD_DOCUMENT"
    FI_DOWNLOAD_APPLICATION = "FI_DOWNLOAD_APPLICATION"
    OCP_DOWNLOAD_DOCUMENT = "OCP_DOWNLOAD_DOCUMENT"
    APPROVED_APPLICATION = "APPROVED_APPLICATION"
    REJECTED_APPLICATION = "REJECTED_APPLICATION"
    MSME_UPLOAD_DOCUMENT = "MSME_UPLOAD_DOCUMENT"
    MSME_CHANGE_EMAIL = "MSME_CHANGE_EMAIL"
    MSME_CONFIRM_EMAIL = "MSME_CONFIRM_EMAIL"
    MSME_RETRY_APPLICATION = "MSME_RETRY_APPLICATION"
    DATA_VALIDATION_UPDATE = "DATA_VALIDATION_UPDATE"
    BORROWER_DOCUMENT_UPDATE = "BORROWER_DOCUMENT_UPDATE"
    BORROWER_UPLOADED_CONTRACT = "BORROWER_UPLOADED_CONTRACT"


class BorrowerSize(Enum):
    NOT_INFORMED = "NOT_INFORMED"
    MICRO = "MICRO"
    SMALL = "SMALL"
    MEDIUM = "MEDIUM"


<<<<<<< HEAD
class BorrowerDocumentBase(SQLModel):
=======
class CreditType(Enum):
    LOAN = "LOAN"
    CREDIT_LINE = "CREDIT_LINE"


class CreditProductBase(SQLModel):
    borrower_size: BorrowerSize = Field(
        sa_column=Column(SAEnum(BorrowerSize, name="borrower_size")), nullable=False
    )
    lower_limit: Decimal = Field(
        sa_column=Column(DECIMAL(precision=16, scale=2), nullable=False)
    )
    upper_limit: Decimal = Field(
        sa_column=Column(DECIMAL(precision=16, scale=2), nullable=False)
    )
    interest_rate: Decimal = Field(
        sa_column=Column(DECIMAL(precision=5, scale=2), nullable=False)
    )
    type: CreditType = Field(
        sa_column=Column(SAEnum(CreditType, name="credit_type")), nullable=False
    )
    required_document_types: dict = Field(
        default={}, sa_column=Column(JSON), nullable=False
    )
    other_fees_total_amount: Decimal = Field(
        sa_column=Column(DECIMAL(precision=16, scale=2), nullable=False)
    )
    other_fees_description: str = Field(default="", nullable=False)
    more_info_url: str = Field(default="", nullable=False)
    lender_id: int = Field(foreign_key="lender.id", nullable=False)


class CreditProduct(CreditProductBase, table=True):
    __tablename__ = "credit_product"
    id: Optional[int] = Field(default=None, primary_key=True)
    lender: "Lender" = Relationship(back_populates="credit_products")
    created_at: Optional[datetime] = Field(
        sa_column=Column(
            DateTime(timezone=True),
            nullable=False,
            default=datetime.utcnow(),
            server_default=func.now(),
        )
    )
    updated_at: Optional[datetime] = Field(
        sa_column=Column(
            DateTime(timezone=True),
            nullable=False,
            default=datetime.utcnow(),
            onupdate=func.now(),
        )
    )


class BorrowerDocument(SQLModel, table=True):
>>>>>>> 0cdabcbe
    __tablename__ = "borrower_document"
    id: Optional[int] = Field(default=None, primary_key=True)
    application_id: int = Field(foreign_key="application.id")

    type: BorrowerDocumentType = Field(
        sa_column=Column(SAEnum(BorrowerDocumentType, name="borrower_document_type"))
    )
    verified: bool = Field(default=False)
    name: str = Field(default="")
    created_at: Optional[datetime] = Field(
        sa_column=Column(
            DateTime(timezone=True),
            nullable=False,
            default=datetime.utcnow(),
            server_default=func.now(),
        )
    )
    updated_at: Optional[datetime] = Field(
        sa_column=Column(
            DateTime(timezone=True),
            nullable=False,
            default=datetime.utcnow(),
            onupdate=func.now(),
        )
    )
    submitted_at: Optional[datetime] = Field(
        sa_column=Column(
            DateTime(timezone=True),
            nullable=False,
            default=datetime.utcnow(),
            server_default=func.now(),
        )
    )


class BorrowerDocument(BorrowerDocumentBase, table=True):
    application: Optional["Application"] = Relationship(
        back_populates="borrower_documents"
    )
    file: bytes


class ApplicationBase(SQLModel):
    award_id: Optional[int] = Field(foreign_key="award.id", nullable=True)
    uuid: str = Field(unique=True, index=True, nullable=False)
    primary_email: str = Field(default="", nullable=False)
    status: ApplicationStatus = Field(
        sa_column=Column(SAEnum(ApplicationStatus, name="application_status")),
        default=ApplicationStatus.PENDING,
    )
    confirmation_email_token: str = Field(index=True, nullable=True, default="")
    award_borrower_identifier: str = Field(default="", unique=True, nullable=False)
    borrower_id: Optional[int] = Field(foreign_key="borrower.id")
    lender_id: Optional[int] = Field(foreign_key="lender.id", nullable=True)
    contract_amount_submitted: Optional[Decimal] = Field(
        sa_column=Column(DECIMAL(precision=16, scale=2), nullable=True)
    )
    amount_requested: Optional[Decimal] = Field(
        sa_column=Column(DECIMAL(precision=16, scale=2), nullable=True)
    )
    currency: str = Field(default="COP", description="ISO 4217 currency code")
    repayment_years: Optional[int] = Field(nullable=True)
    repayment_months: Optional[int] = Field(nullable=True)
    payment_start_date: Optional[datetime] = Field(
        sa_column=Column(DateTime(timezone=False), nullable=True)
    )
    calculator_data: dict = Field(default={}, sa_column=Column(JSON), nullable=False)
    borrower_credit_product_selected_at: Optional[datetime] = Field(
        sa_column=Column(DateTime(timezone=True), nullable=True)
    )
    pending_documents: bool = Field(default=False)
    pending_email_confirmation: bool = Field(default=False)
    borrower_submitted_at: Optional[datetime] = Field(
        sa_column=Column(DateTime(timezone=True), nullable=True)
    )
    borrower_accepted_at: Optional[datetime] = Field(
        sa_column=Column(DateTime(timezone=True), nullable=True)
    )
    borrower_declined_at: Optional[datetime] = Field(
        sa_column=Column(DateTime(timezone=True), nullable=True)
    )
    borrower_declined_preferences_data: dict = Field(
        default={}, sa_column=Column(JSON), nullable=False
    )
    borrower_declined_data: dict = Field(
        default={}, sa_column=Column(JSON), nullable=False
    )
    lender_started_at: Optional[datetime] = Field(
        sa_column=Column(DateTime(timezone=True), nullable=True)
    )
    secop_data_verification: dict = Field(
        default={}, sa_column=Column(JSON), nullable=False
    )
    lender_approved_at: Optional[datetime] = Field(
        sa_column=Column(DateTime(timezone=True), nullable=True)
    )
    lender_approved_data: dict = Field(
        default={}, sa_column=Column(JSON), nullable=False
    )
    lender_rejected_data: Optional[dict] = Field(
        default={}, sa_column=Column(JSON), nullable=False
    )
    lender_rejected_at: Optional[datetime] = Field(
        sa_column=Column(DateTime(timezone=True), nullable=True)
    )
    borrower_uploaded_contract_at: Optional[datetime] = Field(
        sa_column=Column(DateTime(timezone=True), nullable=True)
    )
    completed_in_days: Optional[int] = Field(nullable=True)
    created_at: Optional[datetime] = Field(
        sa_column=Column(
            DateTime(timezone=True),
            nullable=False,
            default=datetime.utcnow(),
            server_default=func.now(),
        )
    )
    updated_at: Optional[datetime] = Field(
        sa_column=Column(
            DateTime(timezone=True),
            nullable=False,
            default=datetime.utcnow(),
            onupdate=func.now(),
        )
    )
    expired_at: Optional[datetime] = Field(
        sa_column=Column(DateTime(timezone=True), nullable=True)
    )
    archived_at: Optional[datetime] = Field(
        sa_column=Column(DateTime(timezone=True), nullable=True)
    )
    information_requested_at: Optional[datetime] = Field(
        sa_column=Column(DateTime(timezone=True), nullable=True)
    )
    application_lapsed_at: Optional[datetime] = Field(
        sa_column=Column(DateTime(timezone=True), nullable=True)
    )
    credit_product_id: Optional[int] = Field(
        foreign_key="credit_product.id", nullable=True
    )


class ApplicationRead(ApplicationBase):
    id: int


class Application(ApplicationBase, table=True):
    id: Optional[int] = Field(default=None, primary_key=True)
    borrower_documents: Optional[List["BorrowerDocument"]] = Relationship(
        back_populates="application"
    )
    award: "Award" = Relationship(back_populates="applications")
    borrower: "Borrower" = Relationship(back_populates="applications")
    lender: Optional["Lender"] = Relationship(back_populates="applications")
    messages: Optional[List["Message"]] = Relationship(back_populates="application")
    actions: Optional[List["ApplicationAction"]] = Relationship(
        back_populates="application"
    )


class Borrower(SQLModel, table=True):
    id: Optional[int] = Field(default=None, primary_key=True)
    applications: Optional[List["Application"]] = Relationship(
        back_populates="borrower"
    )
    awards: List["Award"] = Relationship(back_populates="borrower")
    borrower_identifier: str = Field(default="", unique=True, nullable=False)
    legal_name: str = Field(default="")
    email: str = Field(default="")
    address: str = Field(default="")
    legal_identifier: str = Field(default="")
    type: str = Field(default="")
    sector: str = Field(default="")
    size: BorrowerSize = Field(
        sa_column=Column(
            SAEnum(BorrowerSize, name="borrower_size"),
        ),
        default=BorrowerSize.NOT_INFORMED,
    )
    status: BorrowerStatus = Field(
        sa_column=Column(SAEnum(BorrowerStatus, name="borrower_status")),
        default=BorrowerStatus.ACTIVE,
    )
    source_data: dict = Field(default={}, sa_column=Column(JSON), nullable=False)
    missing_data: dict = Field(default={}, sa_column=Column(JSON), nullable=False)
    created_at: Optional[datetime] = Field(
        sa_column=Column(
            DateTime(timezone=True),
            nullable=False,
            default=datetime.utcnow(),
            server_default=func.now(),
        )
    )
    updated_at: Optional[datetime] = Field(
        sa_column=Column(
            DateTime(timezone=True),
            nullable=False,
            default=datetime.utcnow(),
            onupdate=func.now(),
        )
    )
    declined_at: Optional[datetime] = Field(
        sa_column=Column(DateTime(timezone=True), nullable=True)
    )


class LenderBase(SQLModel):
    name: str = Field(default="", nullable=False, unique=True)
    email_group: str = Field(default="")
    status: str = Field(default="")
    type: str = Field(default="")
    sla_days: Optional[int]
    created_at: Optional[datetime] = Field(
        sa_column=Column(
            DateTime(timezone=True),
            nullable=False,
            default=datetime.utcnow(),
            server_default=func.now(),
        )
    )
    updated_at: Optional[datetime] = Field(
        sa_column=Column(
            DateTime(timezone=True),
            nullable=False,
            default=datetime.utcnow(),
            onupdate=func.now(),
        )
    )
    deleted_at: Optional[datetime] = Field(
        sa_column=Column(DateTime(timezone=True), nullable=True)
    )


class Lender(LenderBase, table=True):
    id: Optional[int] = Field(default=None, primary_key=True)
    applications: Optional[List["Application"]] = Relationship(back_populates="lender")
    users: Optional[List["User"]] = Relationship(back_populates="lender")
    credit_products: Optional[List["CreditProduct"]] = Relationship(
        back_populates="lender"
    )


class LenderCreate(LenderBase):
    credit_products: Optional[List["CreditProduct"]] = None


class Award(SQLModel, table=True):
    id: Optional[int] = Field(default=None, primary_key=True)
    applications: Optional[List["Application"]] = Relationship(back_populates="award")
    borrower_id: Optional[int] = Field(foreign_key="borrower.id", nullable=True)
    borrower: Borrower = Relationship(back_populates="awards")
    source_contract_id: str = Field(default="")
    title: str = Field(default="")
    description: str = Field(default="")
    award_date: Optional[datetime] = Field(
        sa_column=Column(DateTime(timezone=False), nullable=True)
    )
    award_amount: Optional[Decimal] = Field(
        sa_column=Column(DECIMAL(precision=16, scale=2), nullable=False)
    )
    award_currency: str = Field(default="COP", description="ISO 4217 currency code")
    contractperiod_startdate: Optional[datetime] = Field(
        sa_column=Column(DateTime(timezone=False), nullable=True)
    )
    contractperiod_enddate: Optional[datetime] = Field(
        sa_column=Column(DateTime(timezone=False), nullable=True)
    )
    payment_method: dict = Field(default={}, sa_column=Column(JSON), nullable=False)
    buyer_name: str = Field(default="")
    source_url: str = Field(default="")
    entity_code: str = Field(default="")
    contract_status: str = Field(default="")
    source_last_updated_at: Optional[datetime] = Field(
        sa_column=Column(DateTime(timezone=False), nullable=True)
    )
    previous: bool = Field(default=False)
    procurement_method: str = Field(default="")
    contracting_process_id: str = Field(default="")
    procurement_category: str = Field(default="")
    source_data_contracts: dict = Field(
        default={}, sa_column=Column(JSON), nullable=False
    )
    source_data_awards: dict = Field(default={}, sa_column=Column(JSON), nullable=False)
    missing_data: dict = Field(default={}, sa_column=Column(JSON), nullable=False)
    created_at: Optional[datetime] = Field(
        sa_column=Column(
            DateTime(timezone=True),
            nullable=False,
            default=datetime.utcnow(),
            server_default=func.now(),
        )
    )
    updated_at: Optional[datetime] = Field(
        sa_column=Column(
            DateTime(timezone=True),
            nullable=False,
            default=datetime.utcnow(),
            onupdate=func.now(),
        )
    )


class Message(SQLModel, table=True):
    id: Optional[int] = Field(default=None, primary_key=True)
    type: MessageType = Field(
        sa_column=Column(SAEnum(MessageType, name="message_type"))
    )
    application_id: int = Field(foreign_key="application.id")
    application: Optional["Application"] = Relationship(back_populates="messages")
    external_message_id: Optional[str] = Field(default="")
    body: Optional[str] = Field(default="")
    created_at: Optional[datetime] = Field(
        sa_column=Column(
            DateTime(timezone=True),
            nullable=False,
            default=datetime.utcnow(),
            server_default=func.now(),
        )
    )
    updated_at: Optional[datetime] = Field(
        sa_column=Column(
            DateTime(timezone=True),
            nullable=False,
            default=datetime.utcnow(),
            onupdate=func.now(),
        )
    )
    lender_id: Optional[int] = Field(
        default=None, foreign_key="lender.id", nullable=True
    )


class User(SQLModel, table=True):
    id: Optional[int] = Field(default=None, primary_key=True)
    application_actions: List["ApplicationAction"] = Relationship(back_populates="user")
    type: UserType = Field(
        sa_column=Column(SAEnum(UserType, name="user_type")), default=UserType.FI
    )
    language: str = Field(default="es", description="ISO 639-1 language code")
    email: str = Field(unique=True, nullable=False)
    name: str = Field(default="")
    external_id: str = Field(default="")
    lender_id: Optional[int] = Field(
        default=None, foreign_key="lender.id", nullable=True
    )
    lender: "Lender" = Relationship(back_populates="users")
    created_at: Optional[datetime] = Field(
        sa_column=Column(
            DateTime(timezone=True),
            nullable=False,
            default=datetime.utcnow(),
            server_default=func.now(),
        )
    )

    def is_OCP(self) -> bool:
        return self.type == UserType.OCP


class ApplicationAction(SQLModel, table=True):
    __tablename__ = "application_action"
    id: Optional[int] = Field(default=None, primary_key=True)
    type: ApplicationActionType = Field(
        sa_column=Column(SAEnum(ApplicationActionType, name="application_action_type"))
    )
    data: dict = Field(default={}, sa_column=Column(JSON))
    application_id: int = Field(foreign_key="application.id")
    application: Optional["Application"] = Relationship(back_populates="actions")
    user_id: int = Field(default=None, foreign_key="user.id")
    user: Optional[User] = Relationship(back_populates="application_actions")
    created_at: Optional[datetime] = Field(
        sa_column=Column(
            DateTime(timezone=True),
            nullable=False,
            default=datetime.utcnow(),
            server_default=func.now(),
        )
    )

    class Config:
        arbitrary_types_allowed = True


class BasicUser(BaseModel):
    username: str
    name: Optional[str]
    password: Optional[str]
    temp_password: Optional[str]


class SetupMFA(BaseModel):
    temp_password: str
    session: str
    secret: str


class ApplicationWithRelations(ApplicationRead):
    borrower: Optional["Borrower"] = None
    award: Optional["Award"] = None
    lender: Optional["Lender"] = None
<<<<<<< HEAD
    borrower_documents: Optional[List[BorrowerDocumentBase]] = None
=======


class LenderRead(LenderBase):
    id: int


class LenderWithRelations(LenderRead):
    credit_products: Optional[List["CreditProduct"]] = None


class CreditProductWithLender(CreditProductBase):
    id: int
    lender: Optional["Lender"] = None
>>>>>>> 0cdabcbe
<|MERGE_RESOLUTION|>--- conflicted
+++ resolved
@@ -89,9 +89,6 @@
     MEDIUM = "MEDIUM"
 
 
-<<<<<<< HEAD
-class BorrowerDocumentBase(SQLModel):
-=======
 class CreditType(Enum):
     LOAN = "LOAN"
     CREDIT_LINE = "CREDIT_LINE"
@@ -146,9 +143,7 @@
     )
 
 
-class BorrowerDocument(SQLModel, table=True):
->>>>>>> 0cdabcbe
-    __tablename__ = "borrower_document"
+class BorrowerDocumentBase(SQLModel):
     id: Optional[int] = Field(default=None, primary_key=True)
     application_id: int = Field(foreign_key="application.id")
 
@@ -184,6 +179,7 @@
 
 
 class BorrowerDocument(BorrowerDocumentBase, table=True):
+    __tablename__ = "borrower_document"
     application: Optional["Application"] = Relationship(
         back_populates="borrower_documents"
     )
@@ -548,9 +544,7 @@
     borrower: Optional["Borrower"] = None
     award: Optional["Award"] = None
     lender: Optional["Lender"] = None
-<<<<<<< HEAD
     borrower_documents: Optional[List[BorrowerDocumentBase]] = None
-=======
 
 
 class LenderRead(LenderBase):
@@ -563,5 +557,4 @@
 
 class CreditProductWithLender(CreditProductBase):
     id: int
-    lender: Optional["Lender"] = None
->>>>>>> 0cdabcbe
+    lender: Optional["Lender"] = None