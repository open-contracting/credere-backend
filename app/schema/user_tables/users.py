--- conflicted
+++ resolved
@@ -2,7 +2,7 @@
 from enum import Enum
 from typing import List, Optional
 
-<<<<<<< HEAD
+from pydantic import BaseModel
 from sqlalchemy import Column, DateTime
 from sqlalchemy.dialects.postgresql import JSON
 from sqlmodel import Field, Relationship, SQLModel
@@ -20,11 +20,6 @@
     AWARD_UPDATE = "Award Update"
     BORROWER_UPDATE = "Borrower Update"
     TBD = "TBD"
-=======
-from pydantic import BaseModel
-from sqlalchemy import BigInteger, Column
-from sqlmodel import Field, SQLModel
->>>>>>> 4efbfee6
 
 
 class User(SQLModel, table=True):
@@ -38,7 +33,6 @@
     created_at: Optional[datetime] = Field(sa_column=Column(DateTime(timezone=True), nullable=True))
 
 
-<<<<<<< HEAD
 class ApplicationAction(SQLModel, table=True):
     id: Optional[int] = Field(default=None, primary_key=True)
     type: ApplicationActionType = Field(default=ApplicationActionType.AWARD_UPDATE)
@@ -47,7 +41,7 @@
     user_id: int = Field(default=None, foreign_key="user.id")
     user: Optional[User] = Relationship(back_populates="application_actions")
     created_at: datetime = Field(sa_column=Column(DateTime(timezone=True), nullable=False))
-=======
+
     class Config:
         arbitrary_types_allowed = True
 
@@ -62,5 +56,4 @@
 class SetupMFA(BaseModel):
     temp_password: str
     session: str
-    secret: str
->>>>>>> 4efbfee6
+    secret: str