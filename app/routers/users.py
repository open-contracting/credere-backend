from botocore.exceptions import ClientError
from fastapi import APIRouter, Depends, Header, HTTPException, Response, status

<<<<<<< HEAD
from fastapi import APIRouter, Depends, HTTPException
from sqlalchemy.orm import Session

from ..db.session import get_db
from ..schema.user_tables.users import User

router = APIRouter()

=======
from ..core.user_dependencies import CognitoClient, get_cognito_client
from ..schema.user_tables.users import BasicUser, SetupMFA

router = APIRouter()


@router.post("/users/register")
def register_user(user: BasicUser, client: CognitoClient = Depends(get_cognito_client)):
    try:
        response = client.admin_create_user(user.username, user.name)
        print(response)
    except client.exceptions().UsernameExistsException as e:
        print(e)
        raise HTTPException(status_code=400, detail="Username already exists")
    except Exception as e:
        print(e)
        raise HTTPException(status_code=500, detail="Something went wrong")

    return {"message": "User created successfully"}


@router.put("/users/change-password")
def change_password(
    user: BasicUser,
    response: Response,
    client: CognitoClient = Depends(get_cognito_client),
):
    try:
        response = client.initiate_auth(user.username, user.temp_password)
        if response["ChallengeName"] == "NEW_PASSWORD_REQUIRED":
            session = response["Session"]
            response = client.respond_to_auth_challenge(
                user.username, session, "NEW_PASSWORD_REQUIRED", user.password
            )

        print(response)

        client.verified_email(user.username)
        if (
            response.get("ChallengeName") is not None
            and response["ChallengeName"] == "MFA_SETUP"
        ):
            mfa_setup_response = client.mfa_setup(response["Session"])
            return {
                "message": "Password changed with MFA setup required",
                "secret_code": mfa_setup_response["secret_code"],
                "session": mfa_setup_response["session"],
                "username": user.username,
            }

        return {"message": "Password changed"}
    except ClientError as e:
        print(e)
        response.status_code = status.HTTP_422_UNPROCESSABLE_ENTITY
        if e.response["Error"]["Code"] == "ExpiredTemporaryPasswordException":
            return {"message": "Temporal password is expired, please request a new one"}
        else:
            return {"message": "There was an error trying to update the password"}


@router.put("/users/setup-mfa")
def setup_mfa(
    user: SetupMFA,
    response: Response,
    client: CognitoClient = Depends(get_cognito_client),
):
    try:
        response = client.verify_software_token(
            user.secret, user.session, user.temp_password
        )
        print(response)

        return {"message": "MFA configured successfully"}
    except ClientError as e:
        print(e)
        response.status_code = status.HTTP_422_UNPROCESSABLE_ENTITY
        if e.response["Error"]["Code"] == "NotAuthorizedException":
            return {"message": "Invalid session for the user, session is expired"}
        else:
            return {"message": "There was an error trying to setup mfa"}


@router.post("/users/login")
def login(
    user: BasicUser,
    response: Response,
    client: CognitoClient = Depends(get_cognito_client),
):
    try:
        response = client.initiate_auth(user.username, user.password)

        # todo load user from db
        return {
            "user": {"email": user.username, "name": "User"},
            "access_token": response["AuthenticationResult"]["AccessToken"],
        }
    except ClientError as e:
        print(e)
        response.status_code = status.HTTP_401_UNAUTHORIZED
        if e.response["Error"]["Code"] == "ExpiredTemporaryPasswordException":
            return {"message": "Temporal password is expired, please request a new one"}
        else:
            return {"message": "There was an error trying to login"}


@router.post("/users/login-mfa")
def login_mfa(user: BasicUser, client: CognitoClient = Depends(get_cognito_client)):
    try:
        response = client.initiate_auth(user.username, user.password)
        if "ChallengeName" in response:
            print(response["ChallengeName"])
            session = response["Session"]
            access_token = client.respond_to_auth_challenge(
                user.username,
                session,
                response["ChallengeName"],
                "",
                mfa_code=user.temp_password,
            )
            print(access_token)

            # todo load user from db
            return {
                "user": {"email": user.username, "name": "User"},
                "access_token": access_token,
            }

    except ClientError as e:
        print(e)
        if e.response["Error"]["Code"] == "ExpiredTemporaryPasswordException":
            return {"message": "Temporal password is expired, please request a new one"}
        else:
            return {"message": "There was an error trying to login"}


@router.get("/users/logout")
def logout(
    Authorization: str = Header(None),
    client: CognitoClient = Depends(get_cognito_client),
):
    try:
        response = client.logout_user(Authorization)
        print(response)
    except ClientError as e:
        print(e)
        return {"message": "User was unable to logout"}

    return {"message": "User logged out successfully"}


@router.get("/users/me")
def me(
    response: Response,
    Authorization: str = Header(None),
    client: CognitoClient = Depends(get_cognito_client),
):
    try:
        response = client.get_user(AccessToken=Authorization)
        for item in response["UserAttributes"]:
            if item["Name"] == "email":
                email_value = item["Value"]
                break

        return {"user": {"email": email_value, "name": "User"}}
    except ClientError as e:
        print(e)
        response.status_code = status.HTTP_401_UNAUTHORIZED
        return {"message": "User not found"}
>>>>>>> 97b965d2

@router.get("/users/{user_id}", tags=["users"], response_model=User)
async def get_user(user_id: int, db: Session = Depends(get_db)):
    print(user_id)
    user = db.query(User).filter(User.id == user_id).first()
    if not user:
        raise HTTPException(status_code=404, detail="User not found")
    return user


@router.post("/users/", tags=["users"], response_model=User)
async def create_user(user: User, db: Session = Depends(get_db)):
    user.created_at = datetime.now()
    db_user = User(**user.dict())
    db.add(db_user)
    db.commit()
    db.refresh(db_user)

<<<<<<< HEAD
    return user
=======
@router.post("/users/forgot-password")
def forgot_password(
    user: BasicUser, client: CognitoClient = Depends(get_cognito_client)
):
    try:
        response = client.reset_password(user.username)
        print(response)
        return {"message": "An email with a reset link was sent to end user"}
    except Exception as e:
        print(e)
        return {"message": "There was an issue trying to change the password"}
>>>>>>> 97b965d2
<|MERGE_RESOLUTION|>--- conflicted
+++ resolved
@@ -1,16 +1,6 @@
 from botocore.exceptions import ClientError
 from fastapi import APIRouter, Depends, Header, HTTPException, Response, status
 
-<<<<<<< HEAD
-from fastapi import APIRouter, Depends, HTTPException
-from sqlalchemy.orm import Session
-
-from ..db.session import get_db
-from ..schema.user_tables.users import User
-
-router = APIRouter()
-
-=======
 from ..core.user_dependencies import CognitoClient, get_cognito_client
 from ..schema.user_tables.users import BasicUser, SetupMFA
 
@@ -179,28 +169,8 @@
         print(e)
         response.status_code = status.HTTP_401_UNAUTHORIZED
         return {"message": "User not found"}
->>>>>>> 97b965d2
-
-@router.get("/users/{user_id}", tags=["users"], response_model=User)
-async def get_user(user_id: int, db: Session = Depends(get_db)):
-    print(user_id)
-    user = db.query(User).filter(User.id == user_id).first()
-    if not user:
-        raise HTTPException(status_code=404, detail="User not found")
-    return user
 
 
-@router.post("/users/", tags=["users"], response_model=User)
-async def create_user(user: User, db: Session = Depends(get_db)):
-    user.created_at = datetime.now()
-    db_user = User(**user.dict())
-    db.add(db_user)
-    db.commit()
-    db.refresh(db_user)
-
-<<<<<<< HEAD
-    return user
-=======
 @router.post("/users/forgot-password")
 def forgot_password(
     user: BasicUser, client: CognitoClient = Depends(get_cognito_client)
@@ -211,5 +181,4 @@
         return {"message": "An email with a reset link was sent to end user"}
     except Exception as e:
         print(e)
-        return {"message": "There was an issue trying to change the password"}
->>>>>>> 97b965d2
+        return {"message": "There was an issue trying to change the password"}