import logging
from datetime import datetime

from botocore.exceptions import ClientError
from fastapi.responses import StreamingResponse
from sqlalchemy import and_
from sqlalchemy.orm import Session, joinedload

import app.utils.applications as utils
from app.background_processes.fetcher import fetch_previous_awards
from app.core.settings import app_settings
from app.schema import api as ApiSchema
from app.schema.api import ChangeEmail

from ..core.user_dependencies import CognitoClient, get_cognito_client
from ..db.session import get_db, transaction_session
from ..schema import core
from ..utils.permissions import OCP_only
from ..utils.verify_token import get_current_user, get_user

from fastapi import Depends, Query, status  # isort:skip # noqa
from fastapi import Form, UploadFile  # isort:skip # noqa
from fastapi import APIRouter, BackgroundTasks, HTTPException  # isort:skip # noqa

router = APIRouter()


@router.post(
<<<<<<< HEAD
    "/applications/{id}/reject-application",
    tags=["applications"],
    response_model=core.ApplicationWithRelations,
)
async def reject_application(
    id: int,
    payload: ApiSchema.LenderRejectedApplication,
=======
    "/applications/{id}/review-application",
    tags=["applications"],
    response_model=core.ApplicationWithRelations,
)
async def review_application(
    id: int,
    payload: ApiSchema.LenderReviewContract,
>>>>>>> a5bce064
    session: Session = Depends(get_db),
    client: CognitoClient = Depends(get_cognito_client),
    user: core.User = Depends(get_user),
):
    with transaction_session(session):
        application = utils.get_application_by_id(id, session)
        utils.check_FI_user_permission(application, user)
<<<<<<< HEAD
        utils.check_application_status(application, core.ApplicationStatus.STARTED)
        utils.reject_application(application, payload)
=======
        utils.check_application_status(
            application, core.ApplicationStatus.CONTRACT_UPLOADED
        )
        utils.review_application(application, payload.disbursed_final_amount)

>>>>>>> a5bce064
        utils.create_application_action(
            session,
            user.id,
            application.id,
<<<<<<< HEAD
            core.ApplicationActionType.REJECTED_APPLICATION,
            payload,
        )
        options = (
            session.query(core.CreditProduct)
            .join(core.Lender)
            .options(joinedload(core.CreditProduct.lender))
            .filter(
                and_(
                    core.CreditProduct.borrower_size == application.borrower.size,
                    core.CreditProduct.lender_id != application.lender_id,
                    core.CreditProduct.lower_limit <= application.amount_requested,
                    core.CreditProduct.upper_limit >= application.amount_requested,
                )
            )
            .all()
        )
        message_id = client.send_rejected_email_to_sme(application, options)
        utils.create_message(
            application, core.MessageType.REJECTED_APPLICATION, session, message_id
        )
=======
            core.ApplicationActionType.FI_COMPLETE_APPLICATION,
            payload,
        )

        return application


@router.post(
    "/applications/{id}/approve-application",
    tags=["applications"],
    response_model=core.ApplicationWithRelations,
)
async def approve_application(
    id: int,
    payload: ApiSchema.LenderApprovedData,
    session: Session = Depends(get_db),
    client: CognitoClient = Depends(get_cognito_client),
    user: core.User = Depends(get_user),
):
    with transaction_session(session):
        application = utils.get_application_by_id(id, session)
        utils.check_FI_user_permission(application, user)
        utils.check_application_status(application, core.ApplicationStatus.STARTED)
        utils.approve_application(application, payload)
        utils.create_application_action(
            session,
            user.id,
            application.id,
            core.ApplicationActionType.APPROVED_APPLICATION,
            payload,
        )

        message_id = client.send_application_approved_to_sme(application)
        utils.create_message(
            application,
            core.MessageType.APPROVED_APPLICATION,
            session,
            message_id,
        )

>>>>>>> a5bce064
        return application


@router.patch(
    "/applications/change-email",
    tags=["applications"],
    response_model=core.ApplicationWithRelations,
)
async def change_email(
    payload: ChangeEmail,
    session: Session = Depends(get_db),
    client: CognitoClient = Depends(get_cognito_client),
):
    with transaction_session(session):
        application = utils.get_application_by_uuid(payload.uuid, session)

        confirmation_email_token = utils.update_application_primary_email(
            application, payload.new_email
        )
        utils.create_application_action(
            session,
            None,
            application.id,
            core.ApplicationActionType.MSME_CHANGE_EMAIL,
            payload,
        )
        external_message_id = client.send_new_email_confirmation_to_sme(
            application.borrower.legal_name,
            payload.new_email,
            payload.old_email,
            confirmation_email_token,
            application.uuid,
        )

        utils.create_message(
            application,
            core.MessageType.EMAIL_CHANGE_CONFIRMATION,
            session,
            external_message_id,
        )

        return application


@router.post(
    "/applications/confirm-email",
    tags=["applications"],
    response_model=core.ApplicationWithRelations,
)
async def confirm_email(
    payload: ApiSchema.ConfirmNewEmail,
    session: Session = Depends(get_db),
):
    with transaction_session(session):
        application = utils.get_application_by_uuid(payload.uuid, session)

        utils.check_pending_email_confirmation(
            application, payload.confirmation_email_token
        )

        utils.create_application_action(
            session,
            None,
            application.id,
            core.ApplicationActionType.MSME_CONFIRM_EMAIL,
            payload,
        )

        return application


@router.get(
    "/applications/documents/id/{id}",
    tags=["applications"],
)
async def get_borrower_document(
    id: int,
    session: Session = Depends(get_db),
    user: core.User = Depends(get_user),
):
    with transaction_session(session):
        document = (
            session.query(core.BorrowerDocument)
            .filter(core.BorrowerDocument.id == id)
            .first()
        )
        utils.get_file(document, user, session)

        def file_generator():
            yield document.file

        headers = {
            "Content-Disposition": f'attachment; filename="{document.name}"',
            "Content-Type": "application/octet-stream",
        }
        return StreamingResponse(file_generator(), headers=headers)


@router.post(
    "/applications/upload-document",
    tags=["applications"],
    response_model=core.BorrowerDocumentBase,
)
async def upload_document(
    file: UploadFile,
    uuid: str = Form(...),
    type: str = Form(...),
    session: Session = Depends(get_db),
):
    with transaction_session(session):
        new_file, filename = utils.validate_file(file)
        application = utils.get_application_by_uuid(uuid, session)
        if not application.pending_documents:
            raise HTTPException(
                status_code=status.HTTP_400_BAD_REQUEST,
                detail="Cannot upload document at this stage",
            )

        document = utils.create_or_update_borrower_document(
            filename, application, type, session, new_file
        )

        utils.create_application_action(
            session,
            None,
            application.id,
            core.ApplicationActionType.MSME_UPLOAD_DOCUMENT,
            {"file_name": filename},
        )

        return document


@router.post(
    "/applications/upload-contract",
    tags=["applications"],
    response_model=core.ApplicationWithRelations,
)
async def upload_contract(
    file: UploadFile,
    uuid: str = Form(...),
    session: Session = Depends(get_db),
    client: CognitoClient = Depends(get_cognito_client),
):
    with transaction_session(session):
        new_file, filename = utils.validate_file(file)
        application = utils.get_application_by_uuid(uuid, session)

        utils.check_application_status(application, core.ApplicationStatus.APPROVED)

        document = utils.create_or_update_borrower_document(
            filename,
            application,
            core.BorrowerDocumentType.SIGNED_CONTRACT,
            session,
            new_file,
        )

        utils.create_application_action(
            session,
            None,
            application.id,
            core.ApplicationActionType.BORROWER_UPLOADED_CONTRACT,
            {"file_name": filename},
        )

        FI_message_id, SME_message_id = client.send_upload_contract_notifications(
            application
        )

        utils.create_message(
            application,
            core.MessageType.CONTRACT_UPLOAD_CONFIRMATION_TO_FI,
            session,
            FI_message_id,
        )

        utils.create_message(
            application,
            core.MessageType.CONTRACT_UPLOAD_CONFIRMATION,
            session,
            SME_message_id,
        )

        return document


@router.post(
    "/applications/{id}/upload-compliance",
    tags=["applications"],
    response_model=core.ApplicationWithRelations,
)
async def upload_compliance(
    id: int,
    file: UploadFile,
    session: Session = Depends(get_db),
    user: core.User = Depends(get_user),
):
    with transaction_session(session):
        new_file, filename = utils.validate_file(file)
        application = utils.get_application_by_id(id, session)

        utils.check_FI_user_permission(application, user)

        document = utils.create_or_update_borrower_document(
            filename,
            application,
            core.BorrowerDocumentType.COMPLIANCE_REPORT,
            session,
            new_file,
            True,
        )

        utils.create_application_action(
            session,
            None,
            application.id,
            core.ApplicationActionType.FI_UPLOAD_COMPLIANCE,
            {"file_name": filename},
        )

        return document


@router.put(
    "/applications/{id}/verify-data-field",
    tags=["applications"],
    response_model=core.ApplicationWithRelations,
)
async def verify_data_field(
    id: int,
    payload: ApiSchema.UpdateDataField,
    session: Session = Depends(get_db),
    user: core.User = Depends(get_user),
):
    with transaction_session(session):
        application = utils.get_application_by_id(id, session)
        utils.check_application_in_status(
            application,
            [
                core.ApplicationStatus.STARTED,
                core.ApplicationStatus.INFORMATION_REQUESTED,
            ],
        )

        utils.check_FI_user_permission(application, user)
        utils.update_data_field(application, payload)

        utils.create_application_action(
            session,
            user.id,
            application.id,
            core.ApplicationActionType.DATA_VALIDATION_UPDATE,
            payload,
        )

        return application


@router.put(
    "/applications/documents/{document_id}/verify-document",
    tags=["applications"],
    response_model=core.ApplicationWithRelations,
)
async def verify_document(
    document_id: int,
    payload: ApiSchema.VerifyBorrowerDocument,
    session: Session = Depends(get_db),
    user: core.User = Depends(get_user),
):
    with transaction_session(session):
        document = utils.get_document_by_id(document_id, session)
        utils.check_FI_user_permission(document.application, user)
        utils.check_application_in_status(
            document.application,
            [
                core.ApplicationStatus.STARTED,
                core.ApplicationStatus.INFORMATION_REQUESTED,
            ],
        )

        document.verified = payload.verified

        utils.create_application_action(
            session,
            user.id,
            document.application.id,
            core.ApplicationActionType.BORROWER_DOCUMENT_UPDATE,
            payload,
        )

        return document.application


@router.put(
    "/applications/{application_id}/award",
    tags=["applications"],
    response_model=core.ApplicationWithRelations,
)
async def update_application_award(
    application_id: int,
    payload: ApiSchema.AwardUpdate,
    user: core.User = Depends(get_user),
    session: Session = Depends(get_db),
):
    with transaction_session(session):
        application = utils.update_application_award(
            session, application_id, payload, user
        )
        utils.create_application_action(
            session,
            user.id,
            application_id,
            core.ApplicationActionType.AWARD_UPDATE,
            payload,
        )

        return ApiSchema.ApplicationResponse(
            application=application,
            borrower=application.borrower,
            award=application.award,
        )


@router.put(
    "/applications/{application_id}/borrower",
    tags=["applications"],
    response_model=core.ApplicationWithRelations,
)
async def update_application_borrower(
    application_id: int,
    payload: ApiSchema.BorrowerUpdate,
    user: core.User = Depends(get_user),
    session: Session = Depends(get_db),
):
    with transaction_session(session):
        application = utils.update_application_borrower(
            session, application_id, payload, user
        )

        utils.create_application_action(
            session,
            user.id,
            application_id,
            core.ApplicationActionType.BORROWER_UPDATE,
            payload,
        )

        return application


@router.get(
    "/applications/admin-list",
    tags=["applications"],
    response_model=ApiSchema.ApplicationListResponse,
)
@OCP_only()
async def get_applications_list(
    page: int = Query(0, ge=0),
    page_size: int = Query(10, gt=0),
    sort_field: str = Query("application.created_at"),
    sort_order: str = Query("asc", regex="^(asc|desc)$"),
    current_user: core.User = Depends(get_current_user),
    session: Session = Depends(get_db),
):
    return utils.get_all_active_applications(
        page, page_size, sort_field, sort_order, session
    )


@router.get(
    "/applications/id/{id}",
    tags=["applications"],
    response_model=core.ApplicationWithRelations,
)
async def get_application(
    id: int,
    user: core.User = Depends(get_user),
    session: Session = Depends(get_db),
):
    application = (
        session.query(core.Application).filter(core.Application.id == id).first()
    )

    if user.is_OCP:
        return application

    if user.lender_id != application.lender_id:
        raise HTTPException(
            status_code=status.HTTP_401_UNAUTHORIZED,
            detail="Unauthorized to view this application",
        )

    return application


@router.post(
    "/applications/{id}/start",
    tags=["applications"],
    response_model=core.ApplicationWithRelations,
)
async def start_application(
    id: int,
    user: core.User = Depends(get_user),
    session: Session = Depends(get_db),
):
    with transaction_session(session):
        application = (
            session.query(core.Application).filter(core.Application.id == id).first()
        )
        utils.check_application_status(application, core.ApplicationStatus.SUBMITTED)

        if user.lender_id != application.lender_id:
            raise HTTPException(
                status_code=status.HTTP_401_UNAUTHORIZED,
                detail="Unauthorized to start this application",
            )

        application.status = core.ApplicationStatus.STARTED
        application.lender_started_at = datetime.now(application.created_at.tzinfo)
        # TODO add action

        return application


@router.get(
    "/applications",
    tags=["applications"],
    response_model=ApiSchema.ApplicationListResponse,
)
async def get_applications(
    page: int = Query(0, ge=0),
    page_size: int = Query(10, gt=0),
    sort_field: str = Query("application.created_at"),
    sort_order: str = Query("asc", regex="^(asc|desc)$"),
    user: core.User = Depends(get_user),
    session: Session = Depends(get_db),
):
    return utils.get_all_FI_user_applications(
        page, page_size, sort_field, sort_order, session, user.lender_id
    )


@router.get(
    "/applications/uuid/{uuid}",
    tags=["applications"],
    response_model=ApiSchema.ApplicationResponse,
)
async def application_by_uuid(uuid: str, session: Session = Depends(get_db)):
    application = utils.get_application_by_uuid(uuid, session)
    utils.check_is_application_expired(application)

    return ApiSchema.ApplicationResponse(
        application=application,
        borrower=application.borrower,
        award=application.award,
        lender=application.lender,
        documents=application.borrower_documents,
        creditProduct=application.credit_product,
    )


@router.post(
    "/applications/access-scheme",
    tags=["applications"],
    response_model=ApiSchema.ApplicationResponse,
)
async def access_scheme(
    payload: ApiSchema.ApplicationBase,
    background_tasks: BackgroundTasks,
    session: Session = Depends(get_db),
):
    with transaction_session(session):
        application = utils.get_application_by_uuid(payload.uuid, session)
        utils.check_is_application_expired(application)
        utils.check_application_status(application, core.ApplicationStatus.PENDING)

        current_time = datetime.now(application.created_at.tzinfo)
        application.borrower_accepted_at = current_time
        application.status = core.ApplicationStatus.ACCEPTED
        application.expired_at = None

        background_tasks.add_task(fetch_previous_awards, application.borrower)

        return ApiSchema.ApplicationResponse(
            application=application,
            borrower=application.borrower,
            award=application.award,
        )


@router.post(
    "/applications/credit-product-options",
    tags=["applications"],
    response_model=ApiSchema.CreditProductListResponse,
)
async def credit_product_options(
    payload: ApiSchema.ApplicationCreditOptions,
    session: Session = Depends(get_db),
):
    with transaction_session(session):
        application = utils.get_application_by_uuid(payload.uuid, session)
        utils.check_is_application_expired(application)
        utils.check_application_status(application, core.ApplicationStatus.ACCEPTED)

        loans = (
            session.query(core.CreditProduct)
            .join(core.Lender)
            .options(joinedload(core.CreditProduct.lender))
            .filter(
                and_(
                    core.CreditProduct.type == core.CreditType.LOAN,
                    core.CreditProduct.borrower_size == payload.borrower_size,
                    core.CreditProduct.lower_limit <= payload.amount_requested,
                    core.CreditProduct.upper_limit >= payload.amount_requested,
                )
            )
            .all()
        )

        credit_lines = (
            session.query(core.CreditProduct)
            .join(core.Lender)
            .options(joinedload(core.CreditProduct.lender))
            .filter(
                and_(
                    core.CreditProduct.type == core.CreditType.CREDIT_LINE,
                    core.CreditProduct.borrower_size == payload.borrower_size,
                    core.CreditProduct.lower_limit <= payload.amount_requested,
                    core.CreditProduct.upper_limit >= payload.amount_requested,
                )
            )
            .all()
        )

        return ApiSchema.CreditProductListResponse(
            loans=loans, credit_lines=credit_lines
        )


@router.post(
    "/applications/select-credit-product",
    tags=["applications"],
    response_model=ApiSchema.ApplicationResponse,
)
async def select_credit_product(
    payload: ApiSchema.ApplicationSelectCreditProduct,
    session: Session = Depends(get_db),
):
    with transaction_session(session):
        application = utils.get_application_by_uuid(payload.uuid, session)
        utils.check_is_application_expired(application)
        utils.check_application_status(application, core.ApplicationStatus.ACCEPTED)

        calculator_data = utils.get_calculator_data(payload)

        application.calculator_data = calculator_data
        application.credit_product_id = payload.credit_product_id
        current_time = datetime.now(application.created_at.tzinfo)
        application.borrower_credit_product_selected_at = current_time

        application.borrower.size = payload.borrower_size
        application.borrower.sector = payload.sector

        utils.create_application_action(
            session,
            None,
            application.id,
            core.ApplicationActionType.APPLICATION_CALCULATOR_DATA_UPDATE,
            payload,
        )

        return ApiSchema.ApplicationResponse(
            application=application,
            borrower=application.borrower,
            award=application.award,
        )


@router.post(
    "/applications/rollback-select-credit-product",
    tags=["applications"],
    response_model=ApiSchema.ApplicationResponse,
)
async def rollback_select_credit_product(
    payload: ApiSchema.ApplicationBase,
    session: Session = Depends(get_db),
):
    with transaction_session(session):
        application = utils.get_application_by_uuid(payload.uuid, session)
        utils.check_is_application_expired(application)
        utils.check_application_status(application, core.ApplicationStatus.ACCEPTED)

        if not application.credit_product_id:
            raise HTTPException(
                status_code=status.HTTP_400_BAD_REQUEST,
                detail="Credit product not selected",
            )

        if application.lender_id:
            raise HTTPException(
                status_code=status.HTTP_400_BAD_REQUEST,
                detail="Cannot rollback at this stage",
            )

        application.credit_product_id = None
        application.borrower_credit_product_selected_at = None

        return ApiSchema.ApplicationResponse(
            application=application,
            borrower=application.borrower,
            award=application.award,
        )


@router.post(
    "/applications/confirm-credit-product",
    tags=["applications"],
    response_model=ApiSchema.ApplicationResponse,
)
async def confirm_credit_product(
    payload: ApiSchema.ApplicationBase,
    session: Session = Depends(get_db),
):
    with transaction_session(session):
        application = utils.get_application_by_uuid(payload.uuid, session)
        utils.check_is_application_expired(application)
        utils.check_application_status(application, core.ApplicationStatus.ACCEPTED)

        if not application.credit_product_id:
            raise HTTPException(
                status_code=status.HTTP_400_BAD_REQUEST,
                detail="Credit product not selected",
            )

        creditProduct = (
            session.query(core.CreditProduct)
            .filter(core.CreditProduct.id == application.credit_product_id)
            .first()
        )

        if not creditProduct:
            raise HTTPException(
                status_code=status.HTTP_400_BAD_REQUEST,
                detail="Credit product not found",
            )

        application.lender_id = creditProduct.lender_id
        application.amount_requested = application.calculator_data.get(
            "amount_requested", None
        )
        application.repayment_years = application.calculator_data.get(
            "repayment_years", None
        )
        application.repayment_months = application.calculator_data.get(
            "repayment_months", None
        )
        application.payment_start_date = application.calculator_data.get(
            "payment_start_date", None
        )

        application.pending_documents = True

        utils.create_application_action(
            session,
            None,
            application.id,
            core.ApplicationActionType.APPLICATION_CONFIRM_CREDIT_PRODUCT,
            {},
        )

        return ApiSchema.ApplicationResponse(
            application=application,
            borrower=application.borrower,
            award=application.award,
        )


@router.post(
    "/applications/submit",
    tags=["applications"],
    response_model=ApiSchema.ApplicationResponse,
)
async def update_apps_send_notifications(
    payload: ApiSchema.ApplicationBase,
    session: Session = Depends(get_db),
    client: CognitoClient = Depends(get_cognito_client),
):
    with transaction_session(session):
        try:
            application = utils.get_application_by_uuid(payload.uuid, session)
            utils.check_application_status(application, core.ApplicationStatus.ACCEPTED)

            if not application.credit_product_id:
                raise HTTPException(
                    status_code=status.HTTP_400_BAD_REQUEST,
                    detail="Credit product not selected",
                )

            if not application.lender:
                raise HTTPException(
                    status_code=status.HTTP_400_BAD_REQUEST,
                    detail="Lender not selected",
                )

            application.status = core.ApplicationStatus.SUBMITTED
            current_time = datetime.now(application.created_at.tzinfo)
            application.borrower_submitted_at = current_time
            application.pending_documents = False

            client.send_notifications_of_new_applications(
                ocp_email_group=app_settings.ocp_email_group,
                lender_name=application.lender.name,
                lender_email_group=application.lender.email_group,
            )

            return ApiSchema.ApplicationResponse(
                application=application,
                borrower=application.borrower,
                award=application.award,
                lender=application.lender,
            )
        except ClientError as e:
            logging.error(e)
            return HTTPException(
                status_code=status.HTTP_500_INTERNAL_SERVER_ERROR,
                detail="There was an error submiting the application",
            )


@router.post(
    "/applications/email-sme/{id}",
    tags=["applications"],
    response_model=core.ApplicationWithRelations,
)
async def email_sme(
    id: int,
    payload: ApiSchema.ApplicationEmailSme,
    session: Session = Depends(get_db),
    client: CognitoClient = Depends(get_cognito_client),
    user: core.User = Depends(get_user),
):
    with transaction_session(session):
        try:
            application = utils.get_application_by_id(id, session)
            utils.check_FI_user_permission(application, user)
            utils.check_application_in_status(
                application,
                [
                    core.ApplicationStatus.STARTED,
                    core.ApplicationStatus.INFORMATION_REQUESTED,
                ],
            )
            application.status = core.ApplicationStatus.INFORMATION_REQUESTED
            current_time = datetime.now(application.created_at.tzinfo)
            application.information_requested_at = current_time
            application.pending_documents = True

            message_id = client.send_request_to_sme(
                application.uuid,
                application.lender.name,
                payload.message,
                application.primary_email,
            )

            new_message = core.Message(
                application_id=application.id,
                body=payload.message,
                lender_id=application.lender.id,
                type=core.MessageType.FI_MESSAGE,
                external_message_id=message_id,
            )
            session.add(new_message)
            session.commit()

            return application
        except ClientError as e:
            logging.error(e)
            return HTTPException(
                status_code=status.HTTP_500_INTERNAL_SERVER_ERROR,
                detail="There was an error",
            )


@router.post(
    "/applications/complete-information-request",
    tags=["applications"],
    response_model=ApiSchema.ApplicationResponse,
)
async def complete_information_request(
    payload: ApiSchema.ApplicationBase,
    session: Session = Depends(get_db),
):
    with transaction_session(session):
        application = utils.get_application_by_uuid(payload.uuid, session)
        utils.check_application_status(
            application, core.ApplicationStatus.INFORMATION_REQUESTED
        )

        application.status = core.ApplicationStatus.STARTED
        application.pending_documents = False

        # TODO add action
        # TODO calculate days from information requested to complete
        # and substrac these days from the days to complete

        return ApiSchema.ApplicationResponse(
            application=application,
            borrower=application.borrower,
            award=application.award,
            lender=application.lender,
            documents=application.borrower_documents,
        )


@router.post(
    "/applications/decline",
    tags=["applications"],
    response_model=ApiSchema.ApplicationResponse,
)
async def decline(
    payload: ApiSchema.ApplicationDeclinePayload,
    session: Session = Depends(get_db),
):
    with transaction_session(session):
        application = utils.get_application_by_uuid(payload.uuid, session)
        utils.check_is_application_expired(application)
        utils.check_application_status(application, core.ApplicationStatus.PENDING)

        borrower_declined_data = vars(payload)
        borrower_declined_data.pop("uuid")

        application.borrower_declined_data = borrower_declined_data
        application.status = core.ApplicationStatus.DECLINED
        current_time = datetime.now(application.created_at.tzinfo)
        application.borrower_declined_at = current_time

        if payload.decline_all:
            application.borrower.status = core.BorrowerStatus.DECLINE_OPPORTUNITIES
            application.borrower.declined_at = current_time

        return ApiSchema.ApplicationResponse(
            application=application,
            borrower=application.borrower,
            award=application.award,
        )


@router.post(
    "/applications/rollback-decline",
    tags=["applications"],
    response_model=ApiSchema.ApplicationResponse,
)
async def rollback_decline(
    payload: ApiSchema.ApplicationBase,
    session: Session = Depends(get_db),
):
    with transaction_session(session):
        application = utils.get_application_by_uuid(payload.uuid, session)
        utils.check_is_application_expired(application)
        utils.check_application_status(application, core.ApplicationStatus.DECLINED)

        application.borrower_declined_data = {}
        application.status = core.ApplicationStatus.PENDING
        application.borrower_declined_at = None

        if application.borrower.status == core.BorrowerStatus.DECLINE_OPPORTUNITIES:
            application.borrower.status = core.BorrowerStatus.ACTIVE
            application.borrower.declined_at = None

        return ApiSchema.ApplicationResponse(
            application=application,
            borrower=application.borrower,
            award=application.award,
        )


@router.post(
    "/applications/decline-feedback",
    tags=["applications"],
    response_model=ApiSchema.ApplicationResponse,
)
async def decline_feedback(
    payload: ApiSchema.ApplicationDeclineFeedbackPayload,
    session: Session = Depends(get_db),
):
    with transaction_session(session):
        application = utils.get_application_by_uuid(payload.uuid, session)
        utils.check_is_application_expired(application)
        utils.check_application_status(application, core.ApplicationStatus.DECLINED)

        borrower_declined_preferences_data = vars(payload)
        borrower_declined_preferences_data.pop("uuid")

        application.borrower_declined_preferences_data = (
            borrower_declined_preferences_data
        )

        return ApiSchema.ApplicationResponse(
            application=application,
            borrower=application.borrower,
            award=application.award,
        )<|MERGE_RESOLUTION|>--- conflicted
+++ resolved
@@ -26,7 +26,6 @@
 
 
 @router.post(
-<<<<<<< HEAD
     "/applications/{id}/reject-application",
     tags=["applications"],
     response_model=core.ApplicationWithRelations,
@@ -34,15 +33,6 @@
 async def reject_application(
     id: int,
     payload: ApiSchema.LenderRejectedApplication,
-=======
-    "/applications/{id}/review-application",
-    tags=["applications"],
-    response_model=core.ApplicationWithRelations,
-)
-async def review_application(
-    id: int,
-    payload: ApiSchema.LenderReviewContract,
->>>>>>> a5bce064
     session: Session = Depends(get_db),
     client: CognitoClient = Depends(get_cognito_client),
     user: core.User = Depends(get_user),
@@ -50,21 +40,12 @@
     with transaction_session(session):
         application = utils.get_application_by_id(id, session)
         utils.check_FI_user_permission(application, user)
-<<<<<<< HEAD
         utils.check_application_status(application, core.ApplicationStatus.STARTED)
         utils.reject_application(application, payload)
-=======
-        utils.check_application_status(
-            application, core.ApplicationStatus.CONTRACT_UPLOADED
-        )
-        utils.review_application(application, payload.disbursed_final_amount)
-
->>>>>>> a5bce064
         utils.create_application_action(
             session,
             user.id,
             application.id,
-<<<<<<< HEAD
             core.ApplicationActionType.REJECTED_APPLICATION,
             payload,
         )
@@ -86,7 +67,33 @@
         utils.create_message(
             application, core.MessageType.REJECTED_APPLICATION, session, message_id
         )
-=======
+        return application
+
+
+@router.post(
+    "/applications/{id}/review-application",
+    tags=["applications"],
+    response_model=core.ApplicationWithRelations,
+)
+async def review_application(
+    id: int,
+    payload: ApiSchema.LenderReviewContract,
+    session: Session = Depends(get_db),
+    client: CognitoClient = Depends(get_cognito_client),
+    user: core.User = Depends(get_user),
+):
+    with transaction_session(session):
+        application = utils.get_application_by_id(id, session)
+        utils.check_FI_user_permission(application, user)
+        utils.check_application_status(
+            application, core.ApplicationStatus.CONTRACT_UPLOADED
+        )
+        utils.review_application(application, payload.disbursed_final_amount)
+
+        utils.create_application_action(
+            session,
+            user.id,
+            application.id,
             core.ApplicationActionType.FI_COMPLETE_APPLICATION,
             payload,
         )
@@ -127,7 +134,6 @@
             message_id,
         )
 
->>>>>>> a5bce064
         return application
 
 
