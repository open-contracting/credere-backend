import logging
from datetime import datetime
from typing import List

from botocore.exceptions import ClientError
from fastapi.responses import StreamingResponse
from sqlalchemy import and_
from sqlalchemy.orm import Session, joinedload

import app.utils.applications as utils
from app.background_processes import application_utils
from app.background_processes.fetcher import fetch_previous_awards
from app.background_processes.update_statistic import update_statistics
from app.core.settings import app_settings
from app.schema import api as ApiSchema
from app.schema.api import ChangeEmail

from ..core.user_dependencies import CognitoClient, get_cognito_client
from ..db.session import get_db, transaction_session
from ..schema import core
from ..utils.permissions import OCP_only
from ..utils.verify_token import get_current_user, get_user

from fastapi import Depends, Query, status  # isort:skip # noqa
from fastapi import Form, UploadFile  # isort:skip # noqa
from fastapi import APIRouter, BackgroundTasks, HTTPException  # isort:skip # noqa

router = APIRouter()


@router.post(
    "/applications/{id}/reject-application",
    tags=["applications"],
    response_model=core.ApplicationWithRelations,
)
async def reject_application(
    id: int,
    payload: ApiSchema.LenderRejectedApplication,
    background_tasks: BackgroundTasks,
    session: Session = Depends(get_db),
    client: CognitoClient = Depends(get_cognito_client),
    user: core.User = Depends(get_user),
):
    """
    Reject an application.

    Changes the status from "STARTED" to "REJECTED".

    :param id: The ID of the application to reject.
    :type id: int

    :param payload: The rejected application data.
    :type payload: ApiSchema.LenderRejectedApplication

    :param session: The database session.
    :type session: Session

    :param client: The Cognito client.
    :type client: CognitoClient

    :param user: The current user.
    :type user: core.User

    :return: The rejected application with its associated relations.
    :rtype: core.ApplicationWithRelations

    """
    with transaction_session(session):
        application = utils.get_application_by_id(id, session)
        utils.check_FI_user_permission(application, user)
        utils.check_application_status(application, core.ApplicationStatus.STARTED)
        utils.reject_application(application, payload)
        utils.create_application_action(
            session,
            user.id,
            application.id,
            core.ApplicationActionType.REJECTED_APPLICATION,
            payload,
        )
        options = (
            session.query(core.CreditProduct)
            .join(core.Lender)
            .options(joinedload(core.CreditProduct.lender))
            .filter(
                and_(
                    core.CreditProduct.borrower_size == application.borrower.size,
                    core.CreditProduct.lender_id != application.lender_id,
                    core.CreditProduct.lower_limit <= application.amount_requested,
                    core.CreditProduct.upper_limit >= application.amount_requested,
                )
            )
            .all()
        )
        message_id = client.send_rejected_email_to_sme(application, options)
        utils.create_message(
            application, core.MessageType.REJECTED_APPLICATION, session, message_id
        )
        background_tasks.add_task(update_statistics)
        return application


@router.post(
    "/applications/{id}/complete-application",
    tags=["applications"],
    response_model=core.ApplicationWithRelations,
)
async def complete_application(
    id: int,
    payload: ApiSchema.LenderReviewContract,
    background_tasks: BackgroundTasks,
    session: Session = Depends(get_db),
    user: core.User = Depends(get_user),
):
    """
    Complete an application.
    Changes application status from "CONTRACT_UPLOADED" to "COMPLETED".

    :param id: The ID of the application to complete.
    :type id: int

    :param payload: The completed application data.
    :type payload: ApiSchema.LenderReviewContract

    :param session: The database session.
    :type session: Session

    :param user: The current user.
    :type user: core.User

    :return: The completed application with its associated relations.
    :rtype: core.ApplicationWithRelations

    """
    with transaction_session(session):
        application = utils.get_application_by_id(id, session)
        utils.check_FI_user_permission(application, user)
        utils.check_application_status(
            application, core.ApplicationStatus.CONTRACT_UPLOADED
        )
        utils.complete_application(application, payload.disbursed_final_amount)
        application.completed_in_days = application_utils.get_application_days_passed(
            application, session
        )
        utils.create_application_action(
            session,
            user.id,
            application.id,
            core.ApplicationActionType.FI_COMPLETE_APPLICATION,
            {
                "disbursed_final_amount": payload.disbursed_final_amount,
            },
        )
        background_tasks.add_task(update_statistics)
        return application


@router.post(
    "/applications/{id}/approve-application",
    tags=["applications"],
    response_model=core.ApplicationWithRelations,
)
async def approve_application(
    id: int,
    payload: ApiSchema.LenderApprovedData,
    background_tasks: BackgroundTasks,
    session: Session = Depends(get_db),
    client: CognitoClient = Depends(get_cognito_client),
    user: core.User = Depends(get_user),
):
    """
    Approve an application.
    Changes application status from "STARTED" to "APPROVED".
    Sends an email to  SME notifying the current stage of their application.

    :param id: The ID of the application to approve.
    :type id: int

    :param payload: The approved application data.
    :type payload: ApiSchema.LenderApprovedData

    :param session: The database session.
    :type session: Session

    :param client: The Cognito client.
    :type client: CognitoClient

    :param user: The current user.
    :type user: core.User

    :return: The approved application with its associated relations.
    :rtype: core.ApplicationWithRelations

    """
    with transaction_session(session):
        application = utils.get_application_by_id(id, session)
        utils.check_FI_user_permission(application, user)
        utils.check_application_status(application, core.ApplicationStatus.STARTED)
        utils.approve_application(application, payload)
        utils.create_application_action(
            session,
            user.id,
            application.id,
            core.ApplicationActionType.APPROVED_APPLICATION,
            payload,
        )

        message_id = client.send_application_approved_to_sme(application)
        utils.create_message(
            application,
            core.MessageType.APPROVED_APPLICATION,
            session,
            message_id,
        )
        background_tasks.add_task(update_statistics)
        return application


@router.post(
    "/applications/change-email",
    tags=["applications"],
    response_model=ChangeEmail,
)
async def change_email(
    payload: ChangeEmail,
    session: Session = Depends(get_db),
    client: CognitoClient = Depends(get_cognito_client),
):
    """
    Change the email address for an application.

    :param payload: The data for changing the email address.
    :type payload: ChangeEmail

    :param session: The database session.
    :type session: Session

    :param client: The Cognito client.
    :type client: CognitoClient

    :return: The data for changing the email address.
    :rtype: ChangeEmail

    """
    with transaction_session(session):
        application = utils.get_application_by_uuid(payload.uuid, session)
        old_email = application.primary_email
        confirmation_email_token = utils.update_application_primary_email(
            application, payload.new_email
        )
        utils.create_application_action(
            session,
            None,
            application.id,
            core.ApplicationActionType.MSME_CHANGE_EMAIL,
            payload,
        )

        external_message_id = client.send_new_email_confirmation_to_sme(
            application.borrower.legal_name,
            payload.new_email,
            old_email,
            confirmation_email_token,
            application.uuid,
        )

        utils.create_message(
            application,
            core.MessageType.EMAIL_CHANGE_CONFIRMATION,
            session,
            external_message_id,
        )

        return payload


@router.post(
    "/applications/confirm-change-email",
    tags=["applications"],
    response_model=ChangeEmail,
)
async def confirm_email(
    payload: ApiSchema.ConfirmNewEmail,
    session: Session = Depends(get_db),
):
    """
    Confirm the email address change for an application.

    :param payload: The data for confirming the email address change.
    :type payload: ApiSchema.ConfirmNewEmail

    :param session: The database session.
    :type session: Session

    :return: The data for confirming the email address change.
    :rtype: ChangeEmail

    """
    with transaction_session(session):
        application = utils.get_application_by_uuid(payload.uuid, session)

        utils.check_pending_email_confirmation(
            application, payload.confirmation_email_token
        )

        utils.create_application_action(
            session,
            None,
            application.id,
            core.ApplicationActionType.MSME_CONFIRM_EMAIL,
            payload,
        )

        return ChangeEmail(new_email=application.primary_email, uuid=application.uuid)


@router.get(
    "/applications/documents/id/{id}",
    tags=["applications"],
)
async def get_borrower_document(
    id: int,
    session: Session = Depends(get_db),
    user: core.User = Depends(get_user),
):
    """
    Retrieve a borrower document by its ID and stream the file content as a response.

    :param id: The ID of the borrower document to retrieve.
    :type id: int

    :param session: The database session.
    :type session: Session

    :param user: The current user.
    :type user: core.User

    :return: A streaming response with the borrower document file content.
    :rtype: StreamingResponse

    """
    with transaction_session(session):
        document = (
            session.query(core.BorrowerDocument)
            .filter(core.BorrowerDocument.id == id)
            .first()
        )
        utils.get_file(document, user, session)

        def file_generator():
            yield document.file

        headers = {
            "Content-Disposition": f'attachment; filename="{document.name}"',
            "Content-Type": "application/octet-stream",
        }
        return StreamingResponse(file_generator(), headers=headers)


@router.post(
    "/applications/upload-document",
    tags=["applications"],
    response_model=core.BorrowerDocumentBase,
)
async def upload_document(
    file: UploadFile,
    uuid: str = Form(...),
    type: str = Form(...),
    session: Session = Depends(get_db),
):
    """
    Upload a document for an application.

    :param file: The uploaded file.
    :type file: UploadFile

    :param uuid: The UUID of the application.
    :type uuid: str

    :param type: The type of the document.
    :type type: str

    :param session: The database session.
    :type session: Session

    :return: The created or updated borrower document.
    :rtype: core.BorrowerDocumentBase

    """
    with transaction_session(session):
        new_file, filename = utils.validate_file(file)
        application = utils.get_application_by_uuid(uuid, session)
        if not application.pending_documents:
            raise HTTPException(
                status_code=status.HTTP_400_BAD_REQUEST,
                detail="Cannot upload document at this stage",
            )

        document = utils.create_or_update_borrower_document(
            filename, application, type, session, new_file
        )

        utils.create_application_action(
            session,
            None,
            application.id,
            core.ApplicationActionType.MSME_UPLOAD_DOCUMENT,
            {"file_name": filename},
        )

        return document


@router.post(
    "/applications/upload-contract",
    tags=["applications"],
    response_model=core.BorrowerDocumentBase,
)
async def upload_contract(
    file: UploadFile,
    uuid: str = Form(...),
    session: Session = Depends(get_db),
):
    """
    Upload a contract document for an application.

    :param file: The uploaded file.
    :type file: UploadFile

    :param uuid: The UUID of the application.
    :type uuid: str

    :param session: The database session.
    :type session: Session

    :return: The created or updated borrower document representing the contract.
    :rtype: core.BorrowerDocumentBase

    """
    with transaction_session(session):
        new_file, filename = utils.validate_file(file)
        application = utils.get_application_by_uuid(uuid, session)

        utils.check_application_status(application, core.ApplicationStatus.APPROVED)

        document = utils.create_or_update_borrower_document(
            filename,
            application,
            core.BorrowerDocumentType.SIGNED_CONTRACT,
            session,
            new_file,
        )

        return document


@router.post(
    "/applications/confirm-upload-contract",
    tags=["applications"],
    response_model=ApiSchema.ApplicationResponse,
)
async def confirm_upload_contract(
    payload: ApiSchema.UploadContractConfirmation,
    session: Session = Depends(get_db),
    client: CognitoClient = Depends(get_cognito_client),
):
    """
    Confirm the upload of a contract document for an application.

    Changes application status from "CONTRACT_UPLOADED" to "CONTRACT_ACCEPTED".

    Sends an email to SME notifying the current stage of their application.

    :param payload: The confirmation data for the uploaded contract.
    :type payload: ApiSchema.UploadContractConfirmation

    :param session: The database session.
    :type session: Session

    :param client: The Cognito client.
    :type client: CognitoClient

    :return: The application response containing the updated application and related entities.
    :rtype: ApiSchema.ApplicationResponse

    """
    with transaction_session(session):
        application = utils.get_application_by_uuid(payload.uuid, session)
        utils.check_application_status(application, core.ApplicationStatus.APPROVED)

        FI_message_id, SME_message_id = client.send_upload_contract_notifications(
            application
        )

        application.contract_amount_submitted = payload.contract_amount_submitted
        application.status = core.ApplicationStatus.CONTRACT_UPLOADED
        application.borrower_uploaded_contract_at = datetime.now(
            application.created_at.tzinfo
        )

        utils.create_message(
            application,
            core.MessageType.CONTRACT_UPLOAD_CONFIRMATION_TO_FI,
            session,
            FI_message_id,
        )

        utils.create_message(
            application,
            core.MessageType.CONTRACT_UPLOAD_CONFIRMATION,
            session,
            SME_message_id,
        )

        utils.create_application_action(
            session,
            None,
            application.id,
            core.ApplicationActionType.MSME_UPLOAD_CONTRACT,
            {
                "contract_amount_submitted": payload.contract_amount_submitted,
            },
        )

        return ApiSchema.ApplicationResponse(
            application=application,
            borrower=application.borrower,
            award=application.award,
            lender=application.lender,
            documents=application.borrower_documents,
            creditProduct=application.credit_product,
        )


@router.post(
    "/applications/{id}/upload-compliance",
    tags=["applications"],
    response_model=core.BorrowerDocumentBase,
)
async def upload_compliance(
    id: int,
    file: UploadFile,
    session: Session = Depends(get_db),
    user: core.User = Depends(get_user),
):
    """
    Upload a compliance document for an application.

    :param id: The ID of the application.
    :type id: int

    :param file: The uploaded file.
    :type file: UploadFile

    :param session: The database session.
    :type session: Session

    :param user: The current user.
    :type user: core.User

    :return: The created or updated borrower document representing the compliance report.
    :rtype: core.BorrowerDocumentBase

    """
    with transaction_session(session):
        new_file, filename = utils.validate_file(file)
        application = utils.get_application_by_id(id, session)

        utils.check_FI_user_permission(application, user)

        document = utils.create_or_update_borrower_document(
            filename,
            application,
            core.BorrowerDocumentType.COMPLIANCE_REPORT,
            session,
            new_file,
            True,
        )

        utils.create_application_action(
            session,
            None,
            application.id,
            core.ApplicationActionType.FI_UPLOAD_COMPLIANCE,
            {"file_name": filename},
        )

        return document


@router.put(
    "/applications/{id}/verify-data-field",
    tags=["applications"],
    response_model=core.ApplicationWithRelations,
)
async def verify_data_field(
    id: int,
    payload: ApiSchema.UpdateDataField,
    session: Session = Depends(get_db),
    user: core.User = Depends(get_user),
):
    """
    Verify and update a data field in an application.

    :param id: The ID of the application.
    :type id: int

    :param payload: The data field update payload.
    :type payload: ApiSchema.UpdateDataField

    :param session: The database session.
    :type session: Session

    :param user: The current user.
    :type user: core.User

    :return: The updated application with its associated relations.
    :rtype: core.ApplicationWithRelations

    """
    with transaction_session(session):
        application = utils.get_application_by_id(id, session)
        utils.check_application_in_status(
            application,
            [
                core.ApplicationStatus.STARTED,
                core.ApplicationStatus.INFORMATION_REQUESTED,
            ],
        )

        utils.check_FI_user_permission(application, user)
        utils.update_data_field(application, payload)

        utils.create_application_action(
            session,
            user.id,
            application.id,
            core.ApplicationActionType.DATA_VALIDATION_UPDATE,
            payload,
        )

        return application


@router.put(
    "/applications/documents/{document_id}/verify-document",
    tags=["applications"],
    response_model=core.ApplicationWithRelations,
)
async def verify_document(
    document_id: int,
    payload: ApiSchema.VerifyBorrowerDocument,
    session: Session = Depends(get_db),
    user: core.User = Depends(get_user),
):
    """
    Verify a borrower document in an application.

    :param document_id: The ID of the borrower document.
    :type document_id: int

    :param payload: The document verification payload.
    :type payload: ApiSchema.VerifyBorrowerDocument

    :param session: The database session.
    :type session: Session

    :param user: The current user.
    :type user: core.User

    :return: The updated application with its associated relations.
    :rtype: core.ApplicationWithRelations

    """
    with transaction_session(session):
        document = utils.get_document_by_id(document_id, session)
        utils.check_FI_user_permission(document.application, user)
        utils.check_application_in_status(
            document.application,
            [
                core.ApplicationStatus.STARTED,
                core.ApplicationStatus.INFORMATION_REQUESTED,
            ],
        )

        document.verified = payload.verified

        utils.create_application_action(
            session,
            user.id,
            document.application.id,
            core.ApplicationActionType.BORROWER_DOCUMENT_UPDATE,
            payload,
        )

        return document.application


@router.put(
    "/applications/{application_id}/award",
    tags=["applications"],
    response_model=core.ApplicationWithRelations,
)
async def update_application_award(
    application_id: int,
    payload: ApiSchema.AwardUpdate,
    user: core.User = Depends(get_user),
    session: Session = Depends(get_db),
):
    """
    Update the award details of an application.

    :param application_id: The ID of the application.
    :type application_id: int

    :param payload: The award update payload.
    :type payload: ApiSchema.AwardUpdate

    :param user: The current user.
    :type user: core.User

    :param session: The database session.
    :type session: Session

    :return: The updated application with its associated relations.
    :rtype: core.ApplicationWithRelations

    """
    with transaction_session(session):
        application = utils.update_application_award(
            session, application_id, payload, user
        )
        utils.create_application_action(
            session,
            user.id,
            application_id,
            core.ApplicationActionType.AWARD_UPDATE,
            payload,
        )

        return application


@router.put(
    "/applications/{application_id}/borrower",
    tags=["applications"],
    response_model=core.ApplicationWithRelations,
)
async def update_application_borrower(
    application_id: int,
    payload: ApiSchema.BorrowerUpdate,
    user: core.User = Depends(get_user),
    session: Session = Depends(get_db),
):
    """
    Update the borrower details of an application.

    :param application_id: The ID of the application.
    :type application_id: int

    :param payload: The borrower update payload.
    :type payload: ApiSchema.BorrowerUpdate

    :param user: The current user.
    :type user: core.User

    :param session: The database session.
    :type session: Session

    :return: The updated application with its associated relations.
    :rtype: core.ApplicationWithRelations

    """
    with transaction_session(session):
        application = utils.update_application_borrower(
            session, application_id, payload, user
        )

        utils.create_application_action(
            session,
            user.id,
            application_id,
            core.ApplicationActionType.BORROWER_UPDATE,
            payload,
        )

        return application


@router.get(
    "/applications/admin-list",
    tags=["applications"],
    response_model=ApiSchema.ApplicationListResponse,
)
@OCP_only()
async def get_applications_list(
    page: int = Query(0, ge=0),
    page_size: int = Query(10, gt=0),
    sort_field: str = Query("application.created_at"),
    sort_order: str = Query("asc", regex="^(asc|desc)$"),
    current_user: core.User = Depends(get_current_user),
    session: Session = Depends(get_db),
):
    """
    Get a paginated list of applications for administrative purposes.

    :param page: The page number of the application list (default: 0).
    :type page: int

    :param page_size: The number of applications per page (default: 10).
    :type page_size: int

    :param sort_field: The field to sort the applications by (default: "application.created_at").
    :type sort_field: str

    :param sort_order: The sort order of the applications ("asc" or "desc", default: "asc").
    :type sort_order: str

    :param current_user: The current user authenticated.
    :type current_user: core.User

    :param session: The database session.
    :type session: Session

    :return: The paginated list of applications.
    :rtype: ApiSchema.ApplicationListResponse

    :raise: lumache.OCPOnlyError if the current user is not authorized.

    """
    return utils.get_all_active_applications(
        page, page_size, sort_field, sort_order, session
    )


@router.get(
    "/applications/id/{id}",
    tags=["applications"],
    response_model=core.ApplicationWithRelations,
)
async def get_application(
    id: int,
    user: core.User = Depends(get_user),
    session: Session = Depends(get_db),
):
<<<<<<< HEAD
    application = utils.get_application_by_id(id, session)
=======
    """
    Retrieve an application by its ID.

    :param id: The ID of the application to retrieve.
    :type id: int

    :param user: The current user.
    :type user: core.User

    :param session: The database session.
    :type session: Session

    :return: The application with the specified ID and its associated relations.
    :rtype: core.ApplicationWithRelations

    :raise: HTTPException with status code 401 if the user is not authorized to view the application.

    """
    application = (
        session.query(core.Application).filter(core.Application.id == id).first()
    )
>>>>>>> f9039114

    if user.is_OCP():
        return application

    if user.lender_id != application.lender_id:
        raise HTTPException(
            status_code=status.HTTP_401_UNAUTHORIZED,
            detail="Unauthorized to view this application",
        )

    return application


@router.post(
    "/applications/{id}/start",
    tags=["applications"],
    response_model=core.ApplicationWithRelations,
)
async def start_application(
    id: int,
    background_tasks: BackgroundTasks,
    user: core.User = Depends(get_user),
    session: Session = Depends(get_db),
):
    """
    Start an application.

    :param id: The ID of the application to start.
    :type id: int

    :param user: The current user.
    :type user: core.User

    :param session: The database session.
    :type session: Session

    :return: The started application with its associated relations.
    :rtype: core.ApplicationWithRelations

    :raise: HTTPException with status code 401 if the user is not authorized to start the application.

    """
    with transaction_session(session):
        application = (
            session.query(core.Application).filter(core.Application.id == id).first()
        )
        utils.check_application_status(application, core.ApplicationStatus.SUBMITTED)

        if user.lender_id != application.lender_id:
            raise HTTPException(
                status_code=status.HTTP_401_UNAUTHORIZED,
                detail="Unauthorized to start this application",
            )

        application.status = core.ApplicationStatus.STARTED
        application.lender_started_at = datetime.now(application.created_at.tzinfo)
        # TODO add action
        background_tasks.add_task(update_statistics)
        return application


@router.get(
    "/applications",
    tags=["applications"],
    response_model=ApiSchema.ApplicationListResponse,
)
async def get_applications(
    page: int = Query(0, ge=0),
    page_size: int = Query(10, gt=0),
    sort_field: str = Query("application.created_at"),
    sort_order: str = Query("asc", regex="^(asc|desc)$"),
    user: core.User = Depends(get_user),
    session: Session = Depends(get_db),
):
    """
    Get a paginated list of applications for a specific user.

    :param page: The page number of the application list (default: 0).
    :type page: int

    :param page_size: The number of applications per page (default: 10).
    :type page_size: int

    :param sort_field: The field to sort the applications by (default: "application.created_at").
    :type sort_field: str

    :param sort_order: The sort order of the applications ("asc" or "desc", default: "asc").
    :type sort_order: str

    :param user: The current user.
    :type user: core.User

    :param session: The database session.
    :type session: Session

    :return: The paginated list of applications for the specific user.
    :rtype: ApiSchema.ApplicationListResponse

    """
    return utils.get_all_FI_user_applications(
        page, page_size, sort_field, sort_order, session, user.lender_id
    )


@router.get(
    "/applications/uuid/{uuid}",
    tags=["applications"],
    response_model=ApiSchema.ApplicationResponse,
)
async def application_by_uuid(uuid: str, session: Session = Depends(get_db)):
    """
    Retrieve an application by its UUID.

    :param uuid: The UUID of the application to retrieve.
    :type uuid: str

    :param session: The database session.
    :type session: Session

    :return: The application with the specified UUID and its associated entities.
    :rtype: ApiSchema.ApplicationResponse

    :raise: HTTPException with status code 404 if the application is expired.

    """
    application = utils.get_application_by_uuid(uuid, session)
    utils.check_is_application_expired(application)

    return ApiSchema.ApplicationResponse(
        application=application,
        borrower=application.borrower,
        award=application.award,
        lender=application.lender,
        documents=application.borrower_documents,
        creditProduct=application.credit_product,
    )


@router.post(
    "/applications/access-scheme",
    tags=["applications"],
    response_model=ApiSchema.ApplicationResponse,
)
async def access_scheme(
    payload: ApiSchema.ApplicationBase,
    background_tasks: BackgroundTasks,
    session: Session = Depends(get_db),
):
    """
    Access the scheme for an application.

    Changes the status from PENDING to ACCEPTED.

    Search for previous awards for the borrower and add them to the application.


    :param payload: The application data.
    :type payload: ApiSchema.ApplicationBase

    :param background_tasks: The background tasks to be executed.
    :type background_tasks: BackgroundTasks

    :param session: The database session.
    :type session: Session

    :return: The application response containing the updated application, borrower, and award.
    :rtype: ApiSchema.ApplicationResponse

    :raise: HTTPException with status code 404 if the application is expired or not in the PENDING status.

    """
    with transaction_session(session):
        application = utils.get_application_by_uuid(payload.uuid, session)
        utils.check_is_application_expired(application)
        utils.check_application_status(application, core.ApplicationStatus.PENDING)

        current_time = datetime.now(application.created_at.tzinfo)
        application.borrower_accepted_at = current_time
        application.status = core.ApplicationStatus.ACCEPTED
        application.expired_at = None

        background_tasks.add_task(fetch_previous_awards, application.borrower)
        background_tasks.add_task(update_statistics)

        return ApiSchema.ApplicationResponse(
            application=application,
            borrower=application.borrower,
            award=application.award,
        )


@router.post(
    "/applications/credit-product-options",
    tags=["applications"],
    response_model=ApiSchema.CreditProductListResponse,
)
async def credit_product_options(
    payload: ApiSchema.ApplicationCreditOptions,
    session: Session = Depends(get_db),
):
    """
    Get the available credit product options for an application.

    :param payload: The application credit options.
    :type payload: ApiSchema.ApplicationCreditOptions

    :param session: The database session.
    :type session: Session

    :return: The credit product list response containing the available loans and credit lines.
    :rtype: ApiSchema.CreditProductListResponse

    :raise: HTTPException with status code 404 if the application is expired, not in the ACCEPTED status, or if the previous lenders are not found. # noqa

    """
    with transaction_session(session):
        application = utils.get_application_by_uuid(payload.uuid, session)

        previous_lenders = utils.get_previous_lenders(
            application.award_borrower_identifier, session
        )
        utils.check_is_application_expired(application)
        utils.check_application_status(application, core.ApplicationStatus.ACCEPTED)

        loans = (
            session.query(core.CreditProduct)
            .join(core.Lender)
            .options(joinedload(core.CreditProduct.lender))
            .filter(
                and_(
                    core.CreditProduct.type == core.CreditType.LOAN,
                    core.CreditProduct.borrower_size == payload.borrower_size,
                    core.CreditProduct.lower_limit <= payload.amount_requested,
                    core.CreditProduct.upper_limit >= payload.amount_requested,
                    ~core.Lender.id.in_(previous_lenders),
                )
            )
            .all()
        )

        credit_lines = (
            session.query(core.CreditProduct)
            .join(core.Lender)
            .options(joinedload(core.CreditProduct.lender))
            .filter(
                and_(
                    core.CreditProduct.type == core.CreditType.CREDIT_LINE,
                    core.CreditProduct.borrower_size == payload.borrower_size,
                    core.CreditProduct.lower_limit <= payload.amount_requested,
                    core.CreditProduct.upper_limit >= payload.amount_requested,
                    ~core.Lender.id.in_(previous_lenders),
                )
            )
            .all()
        )

        return ApiSchema.CreditProductListResponse(
            loans=loans, credit_lines=credit_lines
        )


@router.post(
    "/applications/select-credit-product",
    tags=["applications"],
    response_model=ApiSchema.ApplicationResponse,
)
async def select_credit_product(
    payload: ApiSchema.ApplicationSelectCreditProduct,
    session: Session = Depends(get_db),
):
    """
    Select a credit product for an application.

    :param payload: The application credit product selection payload.
    :type payload: ApiSchema.ApplicationSelectCreditProduct

    :param session: The database session.
    :type session: Session

    :return: The application response containing the updated application, borrower, award, lender, documents, and credit product. # noqa: E501
    :rtype: ApiSchema.ApplicationResponse

    :raise: HTTPException with status code 404 if the application is expired, not in the ACCEPTED status, or if the calculator data is invalid. # noqa: E501

    """
    with transaction_session(session):
        application = utils.get_application_by_uuid(payload.uuid, session)
        utils.check_is_application_expired(application)
        utils.check_application_status(application, core.ApplicationStatus.ACCEPTED)

        calculator_data = utils.get_calculator_data(payload)

        application.calculator_data = calculator_data
        application.credit_product_id = payload.credit_product_id
        current_time = datetime.now(application.created_at.tzinfo)
        application.borrower_credit_product_selected_at = current_time

        application.borrower.size = payload.borrower_size
        application.borrower.sector = payload.sector

        utils.create_application_action(
            session,
            None,
            application.id,
            core.ApplicationActionType.APPLICATION_CALCULATOR_DATA_UPDATE,
            payload,
        )
        return ApiSchema.ApplicationResponse(
            application=application,
            borrower=application.borrower,
            award=application.award,
            lender=application.lender,
            documents=application.borrower_documents,
            creditProduct=application.credit_product,
        )


@router.post(
    "/applications/rollback-select-credit-product",
    tags=["applications"],
    response_model=ApiSchema.ApplicationResponse,
)
async def rollback_select_credit_product(
    payload: ApiSchema.ApplicationBase,
    session: Session = Depends(get_db),
):
    """
    Rollback the selection of a credit product for an application.

    :param payload: The application data.
    :type payload: ApiSchema.ApplicationBase

    :param session: The database session.
    :type session: Session

    :return: The application response containing the updated application, borrower, and award.
    :rtype: ApiSchema.ApplicationResponse

    :raise: HTTPException with status code 400 if the credit product is not selected or if the lender is already assigned. # noqa: E501

    """
    with transaction_session(session):
        application = utils.get_application_by_uuid(payload.uuid, session)
        utils.check_is_application_expired(application)
        utils.check_application_status(application, core.ApplicationStatus.ACCEPTED)

        if not application.credit_product_id:
            raise HTTPException(
                status_code=status.HTTP_400_BAD_REQUEST,
                detail="Credit product not selected",
            )

        if application.lender_id:
            raise HTTPException(
                status_code=status.HTTP_400_BAD_REQUEST,
                detail="Cannot rollback at this stage",
            )

        application.credit_product_id = None
        application.borrower_credit_product_selected_at = None
        return ApiSchema.ApplicationResponse(
            application=application,
            borrower=application.borrower,
            award=application.award,
        )


@router.post(
    "/applications/confirm-credit-product",
    tags=["applications"],
    response_model=ApiSchema.ApplicationResponse,
)
async def confirm_credit_product(
    payload: ApiSchema.ApplicationBase,
    background_tasks: BackgroundTasks,
    session: Session = Depends(get_db),
):
    """
    Confirm the selected credit product for an application.

    :param payload: The application data.
    :type payload: ApiSchema.ApplicationBase

    :param session: The database session.
    :type session: Session

    :return: The application response containing the updated application, borrower, award, lender, documents, and credit product. # noqa: E501

    :rtype: ApiSchema.ApplicationResponse

    :raise: HTTPException with status code 400 if the credit product is not selected or not found.

    """
    with transaction_session(session):
        application = utils.get_application_by_uuid(payload.uuid, session)
        utils.check_is_application_expired(application)
        utils.check_application_status(application, core.ApplicationStatus.ACCEPTED)

        if not application.credit_product_id:
            raise HTTPException(
                status_code=status.HTTP_400_BAD_REQUEST,
                detail="Credit product not selected",
            )

        creditProduct = (
            session.query(core.CreditProduct)
            .filter(core.CreditProduct.id == application.credit_product_id)
            .first()
        )

        if not creditProduct:
            raise HTTPException(
                status_code=status.HTTP_400_BAD_REQUEST,
                detail="Credit product not found",
            )

        application.lender_id = creditProduct.lender_id
        application.amount_requested = application.calculator_data.get(
            "amount_requested", None
        )
        application.repayment_years = application.calculator_data.get(
            "repayment_years", None
        )
        application.repayment_months = application.calculator_data.get(
            "repayment_months", None
        )
        application.payment_start_date = application.calculator_data.get(
            "payment_start_date", None
        )

        application.pending_documents = True
        utils.get_previous_documents(application, session)
        utils.create_application_action(
            session,
            None,
            application.id,
            core.ApplicationActionType.APPLICATION_CONFIRM_CREDIT_PRODUCT,
            {},
        )
        background_tasks.add_task(update_statistics)
        return ApiSchema.ApplicationResponse(
            application=application,
            borrower=application.borrower,
            award=application.award,
            lender=application.lender,
            documents=application.borrower_documents,
            creditProduct=application.credit_product,
        )


@router.post(
    "/applications/submit",
    tags=["applications"],
    response_model=ApiSchema.ApplicationResponse,
)
async def update_apps_send_notifications(
    payload: ApiSchema.ApplicationBase,
    background_tasks: BackgroundTasks,
    session: Session = Depends(get_db),
    client: CognitoClient = Depends(get_cognito_client),
):
    with transaction_session(session):
        try:
            application = utils.get_application_by_uuid(payload.uuid, session)
            utils.check_application_status(application, core.ApplicationStatus.ACCEPTED)

            if not application.credit_product_id:
                raise HTTPException(
                    status_code=status.HTTP_400_BAD_REQUEST,
                    detail="Credit product not selected",
                )

            if not application.lender:
                raise HTTPException(
                    status_code=status.HTTP_400_BAD_REQUEST,
                    detail="Lender not selected",
                )

            application.status = core.ApplicationStatus.SUBMITTED
            current_time = datetime.now(application.created_at.tzinfo)
            application.borrower_submitted_at = current_time
            application.pending_documents = False

            client.send_notifications_of_new_applications(
                ocp_email_group=app_settings.ocp_email_group,
                lender_name=application.lender.name,
                lender_email_group=application.lender.email_group,
            )
            background_tasks.add_task(update_statistics)
            return ApiSchema.ApplicationResponse(
                application=application,
                borrower=application.borrower,
                award=application.award,
                lender=application.lender,
            )
        except ClientError as e:
            logging.error(e)
            return HTTPException(
                status_code=status.HTTP_500_INTERNAL_SERVER_ERROR,
                detail="There was an error submiting the application",
            )


@router.post(
    "/applications/email-sme/{id}",
    tags=["applications"],
    response_model=core.ApplicationWithRelations,
)
async def email_sme(
    id: int,
    payload: ApiSchema.ApplicationEmailSme,
    background_tasks: BackgroundTasks,
    session: Session = Depends(get_db),
    client: CognitoClient = Depends(get_cognito_client),
    user: core.User = Depends(get_user),
):
    """
    Submit an application.

    :param payload: The application data.
    :type payload: ApiSchema.ApplicationBase

    :param session: The database session.
    :type session: Session

    :param client: The Cognito client for sending notifications.
    :type client: CognitoClient

    :return: The application response containing the updated application, borrower, award, and lender.
    :rtype: ApiSchema.ApplicationResponse

    :raise: HTTPException with status code 400 if the credit product or lender is not selected, or if there is an error in submitting the application. # noqa: E501

    """
    with transaction_session(session):
        try:
            application = utils.get_application_by_id(id, session)
            utils.check_FI_user_permission(application, user)
            utils.check_application_status(application, core.ApplicationStatus.STARTED)
            application.status = core.ApplicationStatus.INFORMATION_REQUESTED
            current_time = datetime.now(application.created_at.tzinfo)
            application.information_requested_at = current_time
            application.pending_documents = True

            message_id = client.send_request_to_sme(
                application.uuid,
                application.lender.name,
                payload.message,
                application.primary_email,
            )

            utils.create_application_action(
                session,
                user.id,
                application.id,
                core.ApplicationActionType.FI_REQUEST_INFORMATION,
                payload,
            )

            new_message = core.Message(
                application_id=application.id,
                body=payload.message,
                lender_id=application.lender.id,
                type=core.MessageType.FI_MESSAGE,
                external_message_id=message_id,
            )
            session.add(new_message)
            session.commit()
            background_tasks.add_task(update_statistics)
            return application
        except ClientError as e:
            logging.error(e)
            return HTTPException(
                status_code=status.HTTP_500_INTERNAL_SERVER_ERROR,
                detail="There was an error",
            )


@router.post(
    "/applications/complete-information-request",
    tags=["applications"],
    response_model=ApiSchema.ApplicationResponse,
)
async def complete_information_request(
    payload: ApiSchema.ApplicationBase,
    background_tasks: BackgroundTasks,
    client: CognitoClient = Depends(get_cognito_client),
    session: Session = Depends(get_db),
):
    """
    Complete the information request for an application.

    :param payload: The application data.
    :type payload: ApiSchema.ApplicationBase

    :param client: The Cognito client for sending notifications.
    :type client: CognitoClient

    :param session: The database session.
    :type session: Session

    :return: The application response containing the updated application, borrower, award, lender, and documents.
    :rtype: ApiSchema.ApplicationResponse

    :raise: HTTPException with status code 400 if the application is not in the INFORMATION_REQUESTED status.

    """
    with transaction_session(session):
        application = utils.get_application_by_uuid(payload.uuid, session)
        utils.check_application_status(
            application, core.ApplicationStatus.INFORMATION_REQUESTED
        )

        application.status = core.ApplicationStatus.STARTED
        application.pending_documents = False

        utils.create_application_action(
            session,
            None,
            application.id,
            core.ApplicationActionType.MSME_UPLOAD_ADDITIONAL_DOCUMENT_COMPLETED,
            payload,
        )

        message_id = client.send_upload_documents_notifications(
            application.lender.email_group
        )

        utils.create_message(
            application,
            core.ApplicationActionType.BORROWER_DOCUMENT_UPDATE,
            session,
            message_id,
        )
        background_tasks.add_task(update_statistics)
        return ApiSchema.ApplicationResponse(
            application=application,
            borrower=application.borrower,
            award=application.award,
            lender=application.lender,
            documents=application.borrower_documents,
        )


@router.post(
    "/applications/decline",
    tags=["applications"],
    response_model=ApiSchema.ApplicationResponse,
)
async def decline(
    payload: ApiSchema.ApplicationDeclinePayload,
    background_tasks: BackgroundTasks,
    session: Session = Depends(get_db),
):
    """
    Decline an application.

    :param payload: The application decline payload.
    :type payload: ApiSchema.ApplicationDeclinePayload

    :param session: The database session.
    :type session: Session

    :return: The application response containing the updated application, borrower, and award.
    :rtype: ApiSchema.ApplicationResponse

    :raise: HTTPException with status code 400 if the application is not in the PENDING status.

    """
    with transaction_session(session):
        application = utils.get_application_by_uuid(payload.uuid, session)
        utils.check_is_application_expired(application)
        utils.check_application_status(application, core.ApplicationStatus.PENDING)

        borrower_declined_data = vars(payload)
        borrower_declined_data.pop("uuid")

        application.borrower_declined_data = borrower_declined_data
        application.status = core.ApplicationStatus.DECLINED
        current_time = datetime.now(application.created_at.tzinfo)
        application.borrower_declined_at = current_time

        if payload.decline_all:
            application.borrower.status = core.BorrowerStatus.DECLINE_OPPORTUNITIES
            application.borrower.declined_at = current_time
        background_tasks.add_task(update_statistics)
        return ApiSchema.ApplicationResponse(
            application=application,
            borrower=application.borrower,
            award=application.award,
        )


@router.post(
    "/applications/rollback-decline",
    tags=["applications"],
    response_model=ApiSchema.ApplicationResponse,
)
async def rollback_decline(
    payload: ApiSchema.ApplicationBase,
    background_tasks: BackgroundTasks,
    session: Session = Depends(get_db),
):
    """
    Rollback the decline of an application.

    :param payload: The application base payload.
    :type payload: ApiSchema.ApplicationBase

    :param session: The database session.
    :type session: Session

    :return: The application response containing the updated application, borrower, and award.
    :rtype: ApiSchema.ApplicationResponse

    :raise: HTTPException with status code 400 if the application is not in the DECLINED status.

    """
    with transaction_session(session):
        application = utils.get_application_by_uuid(payload.uuid, session)
        utils.check_is_application_expired(application)
        utils.check_application_status(application, core.ApplicationStatus.DECLINED)

        application.borrower_declined_data = {}
        application.status = core.ApplicationStatus.PENDING
        application.borrower_declined_at = None

        if application.borrower.status == core.BorrowerStatus.DECLINE_OPPORTUNITIES:
            application.borrower.status = core.BorrowerStatus.ACTIVE
            application.borrower.declined_at = None
        background_tasks.add_task(update_statistics)
        return ApiSchema.ApplicationResponse(
            application=application,
            borrower=application.borrower,
            award=application.award,
        )


@router.post(
    "/applications/decline-feedback",
    tags=["applications"],
    response_model=ApiSchema.ApplicationResponse,
)
async def decline_feedback(
    payload: ApiSchema.ApplicationDeclineFeedbackPayload,
    background_tasks: BackgroundTasks,
    session: Session = Depends(get_db),
):
    """
    Provide feedback for a declined application.

    :param payload: The application decline feedback payload.
    :type payload: ApiSchema.ApplicationDeclineFeedbackPayload

    :param session: The database session.
    :type session: Session

    :return: The application response containing the updated application, borrower, and award.
    :rtype: ApiSchema.ApplicationResponse

    :raise: HTTPException with status code 400 if the application is not in the DECLINED status.

    """
    with transaction_session(session):
        application = utils.get_application_by_uuid(payload.uuid, session)
        utils.check_is_application_expired(application)
        utils.check_application_status(application, core.ApplicationStatus.DECLINED)

        borrower_declined_preferences_data = vars(payload)
        borrower_declined_preferences_data.pop("uuid")

        application.borrower_declined_preferences_data = (
            borrower_declined_preferences_data
        )
        background_tasks.add_task(update_statistics)
        return ApiSchema.ApplicationResponse(
            application=application,
            borrower=application.borrower,
            award=application.award,
        )


@router.get(
    "/applications/{id}/previous-awards",
    tags=["applications"],
    response_model=List[core.Award],
)
async def previous_contracts(
    id: int,
    user: core.User = Depends(get_user),
    session: Session = Depends(get_db),
):
    """
    Get the previous awards associated with an application.

    :param id: The ID of the application.
    :type id: int

    :param user: The current user authenticated.
    :type user: core.User

    :param session: The database session.
    :type session: Session

    :return: A list of previous awards associated with the application.
    :rtype: List[core.Award]

    :raise: HTTPException with status code 401 if the user is not authorized to access the application.

    """
    with transaction_session(session):
        application = utils.get_application_by_id(id, session)
        utils.check_FI_user_permission_or_OCP(application, user)

        return utils.get_previous_awards(application, session)


@router.post(
    "/applications/find-alternative-credit-option",
    tags=["applications"],
    response_model=ApiSchema.ApplicationResponse,
)
async def find_alternative_credit_option(
    payload: ApiSchema.ApplicationBase,
    session: Session = Depends(get_db),
    client: CognitoClient = Depends(get_cognito_client),
):
    """
    Find an alternative credit option for a rejected application by copying it.

    :param payload: The payload containing the UUID of the rejected application.
    :type payload: ApiSchema.ApplicationBase

    :param session: The database session.
    :type session: Session

    :param client: The Cognito client for sending notifications.
    :type client: CognitoClient

    :return: The newly created application as an alternative credit option.
    :rtype: ApiSchema.ApplicationResponse

    :raise: HTTPException with status code 400 if the application has already been copied.
    :raise: HTTPException with status code 400 if the application is not in the rejected status.

    """
    with transaction_session(session):
        application = utils.get_application_by_uuid(payload.uuid, session)
        utils.check_if_application_was_already_copied(application, session)
        utils.check_application_status(application, core.ApplicationStatus.REJECTED)
        new_application = utils.copy_application(application, session)
        message_id = client.send_copied_application_notifications(new_application)

        utils.create_message(
            new_application, core.MessageType.APPLICATION_COPIED, session, message_id
        )

        utils.create_application_action(
            session,
            None,
            application.id,
            core.ApplicationActionType.COPIED_APPLICATION,
            payload,
        )
        utils.create_application_action(
            session,
            None,
            new_application.id,
            core.ApplicationActionType.APPLICATION_COPIED_FROM,
            payload,
        )

        return ApiSchema.ApplicationResponse(
            application=new_application,
            borrower=new_application.borrower,
            award=new_application.award,
        )<|MERGE_RESOLUTION|>--- conflicted
+++ resolved
@@ -842,9 +842,6 @@
     user: core.User = Depends(get_user),
     session: Session = Depends(get_db),
 ):
-<<<<<<< HEAD
-    application = utils.get_application_by_id(id, session)
-=======
     """
     Retrieve an application by its ID.
 
@@ -866,7 +863,6 @@
     application = (
         session.query(core.Application).filter(core.Application.id == id).first()
     )
->>>>>>> f9039114
 
     if user.is_OCP():
         return application
