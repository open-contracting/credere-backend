--- conflicted
+++ resolved
@@ -26,8 +26,6 @@
 router = APIRouter()
 
 
-<<<<<<< HEAD
-=======
 @router.post(
     "/applications/{id}/reject-application",
     tags=["applications"],
@@ -466,60 +464,6 @@
         return document.application
 
 
-@router.put(
-    "/applications/{application_id}/award",
-    tags=["applications"],
-    response_model=core.ApplicationWithRelations,
-)
-async def update_application_award(
-    application_id: int,
-    payload: ApiSchema.AwardUpdate,
-    user: core.User = Depends(get_user),
-    session: Session = Depends(get_db),
-):
-    with transaction_session(session):
-        application = utils.update_application_award(
-            session, application_id, payload, user
-        )
-        utils.create_application_action(
-            session,
-            user.id,
-            application_id,
-            core.ApplicationActionType.AWARD_UPDATE,
-            payload,
-        )
-
-        return application
-
-
-@router.put(
-    "/applications/{application_id}/borrower",
-    tags=["applications"],
-    response_model=core.ApplicationWithRelations,
-)
-async def update_application_borrower(
-    application_id: int,
-    payload: ApiSchema.BorrowerUpdate,
-    user: core.User = Depends(get_user),
-    session: Session = Depends(get_db),
-):
-    with transaction_session(session):
-        application = utils.update_application_borrower(
-            session, application_id, payload, user
-        )
-
-        utils.create_application_action(
-            session,
-            user.id,
-            application_id,
-            core.ApplicationActionType.BORROWER_UPDATE,
-            payload,
-        )
-
-        return application
-
-
->>>>>>> 23a2ff27
 @router.get(
     "/applications/admin-list",
     tags=["applications"],
