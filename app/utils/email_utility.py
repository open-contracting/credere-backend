--- conflicted
+++ resolved
@@ -1,4 +1,5 @@
 import json
+import logging
 from urllib.parse import quote
 
 from app.core.email_templates import templates
@@ -77,14 +78,14 @@
         Source=app_settings.email_sender_address,
         # line below needs to be changed to new_email in production to send email to proper address
         Destination={"ToAddresses": [app_settings.test_mail_receiver]},
-        Template=email_templates.EMAIL_CHANGE_TEMPLATE_NAME,
+        Template=templates.EMAIL_CHANGE_TEMPLATE_NAME,
         TemplateData=json.dumps(data),
     )
     ses.send_templated_email(
         Source=app_settings.email_sender_address,
         # line below needs to be changed to old_email in production to send email to proper address
         Destination={"ToAddresses": [app_settings.test_mail_receiver]},
-        Template=email_templates.EMAIL_CHANGE_TEMPLATE_NAME,
+        Template=templates.EMAIL_CHANGE_TEMPLATE_NAME,
         TemplateData=json.dumps(data),
     )
 
@@ -135,83 +136,14 @@
 
     response = ses.send_templated_email(
         Source=app_settings.email_sender_address,
-<<<<<<< HEAD
-        Destination={"ToAddresses": [email]},
-        Template=email_templates.ACCESS_TO_CREDIT_SCHEME_FOR_MSMES_TEMPLATE_NAME,
-=======
         Destination={
             "ToAddresses": [app_settings.test_mail_receiver]
         },  # change to email in prod
         Template=templates["ACCESS_TO_CREDIT_SCHEME_FOR_MSMES_TEMPLATE_NAME"],
->>>>>>> c625326f
         TemplateData=json.dumps(data),
     )
     return response.get("MessageId")
 
-<<<<<<< HEAD
-    return response.get("MessageId")
-
-
-def send_notification_new_app_to_fi(ses, lender_email_group):
-    # todo refactor required when this function receives the user language
-    images_base_url = get_images_base_url()
-
-    data = {
-        **generate_common_data(),
-        "LOGIN_URL": app_settings.frontend_url + "/login",
-        "LOGIN_IMAGE_LINK": images_base_url + "/logincompleteimage.png",
-    }
-
-    ses.send_templated_email(
-        Source=app_settings.email_sender_address,
-        Destination={"ToAddresses": [lender_email_group]},
-        Template=email_templates.NEW_APPLICATION_SUBMISSION_FI_TEMPLATE_NAME,
-        TemplateData=json.dumps(data),
-    )
-
-
-def send_notification_new_app_to_ocp(ses, ocp_email_group, lender_name):
-    # todo refactor required when this function receives the user language
-    images_base_url = get_images_base_url()
-
-    data = {
-        **generate_common_data(),
-        "F1": lender_name,
-        "LOGIN_URL": app_settings.frontend_url + "/login",
-        "LOGIN_IMAGE_LINK": images_base_url + "/logincompleteimage.png",
-    }
-
-    ses.send_templated_email(
-        Source=app_settings.email_sender_address,
-        Destination={"ToAddresses": [ocp_email_group]},
-        Template=email_templates.NEW_APPLICATION_SUBMISSION_OCP_TEMPLATE_NAME,
-        TemplateData=json.dumps(data),
-    )
-
-
-def send_mail_request_to_sme(ses, uuid, lender_name, email_message, sme_email):
-    # todo refactor required when this function receives the user language
-    images_base_url = get_images_base_url()
-
-    data = {
-        **generate_common_data(),
-        "FI": lender_name,
-        "FI_MESSAGE": email_message,
-        "LOGIN_DOCUMENTS_URL": app_settings.frontend_url
-        + "/application/"
-        + quote(uuid)
-        + "/documents",
-        "LOGIN_IMAGE_LINK": images_base_url + "/uploadDocument.png",
-    }
-
-    response = ses.send_templated_email(
-        Source=app_settings.email_sender_address,
-        # replace with sme_email on production
-        Destination={"ToAddresses": [app_settings.test_mail_receiver]},
-        Template=email_templates.REQUEST_SME_DATA_TEMPLATE_NAME,
-        TemplateData=json.dumps(data),
-    )
-=======
 
 def send_mail_intro_reminder(ses, uuid, email, borrower_name, buyer_name, tender_title):
     images_base_url = get_images_base_url()
@@ -284,5 +216,66 @@
     )
     message_id = response.get("MessageId")
     logging.info(message_id)
->>>>>>> c625326f
+    return response.get("MessageId")
+
+
+def send_notification_new_app_to_fi(ses, lender_email_group):
+    # todo refactor required when this function receives the user language
+    images_base_url = get_images_base_url()
+
+    data = {
+        **generate_common_data(),
+        "LOGIN_URL": app_settings.frontend_url + "/login",
+        "LOGIN_IMAGE_LINK": images_base_url + "/logincompleteimage.png",
+    }
+
+    ses.send_templated_email(
+        Source=app_settings.email_sender_address,
+        Destination={"ToAddresses": [lender_email_group]},
+        Template=templates.NEW_APPLICATION_SUBMISSION_FI_TEMPLATE_NAME,
+        TemplateData=json.dumps(data),
+    )
+
+
+def send_notification_new_app_to_ocp(ses, ocp_email_group, lender_name):
+    # todo refactor required when this function receives the user language
+    images_base_url = get_images_base_url()
+
+    data = {
+        **generate_common_data(),
+        "F1": lender_name,
+        "LOGIN_URL": app_settings.frontend_url + "/login",
+        "LOGIN_IMAGE_LINK": images_base_url + "/logincompleteimage.png",
+    }
+
+    ses.send_templated_email(
+        Source=app_settings.email_sender_address,
+        Destination={"ToAddresses": [ocp_email_group]},
+        Template=templates.NEW_APPLICATION_SUBMISSION_OCP_TEMPLATE_NAME,
+        TemplateData=json.dumps(data),
+    )
+
+
+def send_mail_request_to_sme(ses, uuid, lender_name, email_message, sme_email):
+    # todo refactor required when this function receives the user language
+    images_base_url = get_images_base_url()
+
+    data = {
+        **generate_common_data(),
+        "FI": lender_name,
+        "FI_MESSAGE": email_message,
+        "LOGIN_DOCUMENTS_URL": app_settings.frontend_url
+        + "/application/"
+        + quote(uuid)
+        + "/documents",
+        "LOGIN_IMAGE_LINK": images_base_url + "/uploadDocument.png",
+    }
+
+    response = ses.send_templated_email(
+        Source=app_settings.email_sender_address,
+        # replace with sme_email on production
+        Destination={"ToAddresses": [app_settings.test_mail_receiver]},
+        Template=templates.REQUEST_SME_DATA_TEMPLATE_NAME,
+        TemplateData=json.dumps(data),
+    )
     return response.get("MessageId")