--- conflicted
+++ resolved
@@ -539,8 +539,6 @@
         )
     return document
 
-
-<<<<<<< HEAD
 def get_previous_awards(
     application: core.Application,
     sort_field: str,
@@ -567,7 +565,7 @@
         page=page,
         page_size=page_size,
     )
-=======
+
 def copy_documents(application: core.Application, documents: dict, session: Session):
     for document in documents:
         data = {
@@ -672,5 +670,4 @@
         raise HTTPException(
             status_code=status.HTTP_409_CONFLICT,
             detail=api.ERROR_CODES.APPLICATION_ALREADY_COPIED.value,
-        )
->>>>>>> 98e0b60e
+        )