--- conflicted
+++ resolved
@@ -1,9 +1,5 @@
-<<<<<<< HEAD
+import sentry_sdk
 from fastapi import Depends, FastAPI
-=======
-import sentry_sdk
-from fastapi import FastAPI
->>>>>>> 1c7b6142
 from fastapi.middleware.cors import CORSMiddleware
 
 from .core.settings import Settings
@@ -55,7 +51,12 @@
     return {"Congrats,you were autorized to see this endpoint"}
 
 
-@app.get("/secure-endpoint-example-username-extraction", dependencies=[Depends(authorizedCredentials)])
-def example_of_secure_endpoint_with_username(usernameFromToken: str = Depends(get_current_user)):
+@app.get(
+    "/secure-endpoint-example-username-extraction",
+    dependencies=[Depends(authorizedCredentials)],
+)
+def example_of_secure_endpoint_with_username(
+    usernameFromToken: str = Depends(get_current_user),
+):
     print(usernameFromToken)
     return {"Congrats" + usernameFromToken + " you were autorized to see this endpoint"}