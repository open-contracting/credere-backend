import json
import logging
import os
from pathlib import Path
from typing import Any
from urllib.parse import quote

from mypy_boto3_ses.client import SESClient

from app.i18n import get_translated_string
from app.models import Application
from app.settings import app_settings

logger = logging.getLogger(__name__)

BASE_TEMPLATES_PATH = os.path.join(Path(__file__).absolute().parent.parent, "email_templates")

LOCALIZED_IMAGES_BASE_URL = app_settings.images_base_url
if app_settings.email_template_lang != "":
    LOCALIZED_IMAGES_BASE_URL = f"{LOCALIZED_IMAGES_BASE_URL}/{app_settings.email_template_lang}"


def t(message: str) -> str:
    return get_translated_string(message, app_settings.email_template_lang)


def get_template_data(template_name: str, subject: str, parameters: dict[str, Any]) -> dict[str, str]:
    """
    Read the HTML file and replace its parameters (like ``BUYER_NAME``) to use as the ``{{CONTENT}}`` tag in the email
    template, then return all tags required by the email template.
    """
    with open(
        os.path.join(
            BASE_TEMPLATES_PATH, f"{template_name}{'_es' if app_settings.email_template_lang == 'es' else ''}.html"
        ),
        encoding="utf-8",
    ) as f:
        html = f.read()

    for key in parameters.keys():
        html = html.replace("{{%s}}" % key, str(parameters[key]))

    return {
        "CONTENT": html,
        "SUBJECT": f"Credere - {subject}",
        "OCP_LOGO": f"{app_settings.images_base_url}/logoocp.jpg",
        "TWITTER_LOGO": f"{app_settings.images_base_url}/twiterlogo.png",
        "FB_LOGO": f"{app_settings.images_base_url}/facebook.png",
        "LINK_LOGO": f"{app_settings.images_base_url}/link.png",
        "STRIVE_LOGO": f"{app_settings.images_base_url}/strive_logo_lockup_horizontal_positive.png",
        "TWITTER_LINK": app_settings.twitter_link,
        "FACEBOOK_LINK": app_settings.facebook_link,
        "LINK_LINK": app_settings.link_link,
    }


def send_email(ses: SESClient, email: str, data: dict[str, str], *, to_borrower: bool = True) -> str:
    if app_settings.environment == "production" or not to_borrower:
        to_address = email
    else:
        to_address = app_settings.test_mail_receiver

    logger.info("%s - Email to: %s sent to %s", app_settings.environment, email, to_address)
    return ses.send_templated_email(
        Source=app_settings.email_sender_address,
<<<<<<< HEAD
        Destination={"ToAddresses": [to_address]},
=======
        Destination={"ToAddresses": [destinations]},
        ReplyToAddresses=[app_settings.ocp_email_group],
>>>>>>> 81f9d424
        Template=f"credere-main-{app_settings.email_template_lang}",
        TemplateData=json.dumps(data),
    )["MessageId"]


def send_application_approved_email(ses: SESClient, application: Application) -> str:
    """
    Sends an email notification when an application has been approved.

    This function generates an email message with the application details and a
    link to upload the contract. The email is sent to the primary email address associated
    with the application. The function utilizes the SES (Simple Email Service) client to send the email.
    """
    parameters = {
        "LENDER_NAME": application.lender.name,
        "AWARD_SUPPLIER_NAME": application.borrower.legal_name,
        "TENDER_TITLE": application.award.title,
        "BUYER_NAME": application.award.buyer_name,
        "UPLOAD_CONTRACT_URL": f"{app_settings.frontend_url}/application/{quote(application.uuid)}/upload-contract",
        "UPLOAD_CONTRACT_IMAGE_LINK": f"{LOCALIZED_IMAGES_BASE_URL}/uploadContract.png",
    }

    if application.lender.default_pre_approval_message:
        parameters["ADDITIONAL_COMMENTS"] = application.lender.default_pre_approval_message
    elif (
        "additional_comments" in application.lender_approved_data
        and application.lender_approved_data["additional_comments"]
    ):
        parameters["ADDITIONAL_COMMENTS"] = application.lender_approved_data["additional_comments"]
    else:
        parameters["ADDITIONAL_COMMENTS"] = "Ninguno"

    return send_email(
        ses,
        application.primary_email,
        get_template_data("Application_approved", t("Your credit application has been prequalified"), parameters),
    )


def send_application_submission_completed(ses: SESClient, application: Application) -> str:
    """
    Sends an email notification when an application is submitted.

    The email is sent to the primary email address associated
    with the application. The function utilizes the SES (Simple Email Service) client to send the email.
    """
    return send_email(
        ses,
        application.primary_email,
        get_template_data(
            "Application_submitted",
            t("Application Submission Complete"),
            {
                "LENDER_NAME": application.lender.name,
                "AWARD_SUPPLIER_NAME": application.borrower.legal_name,
            },
        ),
    )


def send_application_credit_disbursed(ses: SESClient, application: Application) -> str:
    """
    Sends an email notification when an application has the credit dibursed.

    The email is sent to the primary email address associated
    with the application. The function utilizes the SES (Simple Email Service) client to send the email.
    """
    return send_email(
        ses,
        application.primary_email,
        get_template_data(
            "Application_credit_disbursed",
            t("Your credit application has been approved"),
            {
                "LENDER_NAME": application.lender.name,
                "AWARD_SUPPLIER_NAME": application.borrower.legal_name,
                "LENDER_EMAIL": application.lender.email_group,
            },
        ),
    )


def send_mail_to_new_user(ses: SESClient, name: str, username: str, temporary_password: str) -> str:
    """
    Sends an email to a new user with a link to set their password.

    This function generates an email message for new users, providing them with
    a temporary password and a link to set their password. The email is sent to the
    username (which is an email address) provided.

    :param name: The name of the new user.
    :param username: The username (email address) of the new user.
    :param temporary_password: The temporary password for the new user.
    """
    return send_email(
        ses,
        username,
        get_template_data(
            "New_Account_Created",
            t("Welcome"),
            {
                "USER": name,
                "SET_PASSWORD_IMAGE_LINK": f"{LOCALIZED_IMAGES_BASE_URL}/set_password.png",
                "LOGIN_URL": (
                    f"{app_settings.frontend_url}/create-password"
                    f"?key={quote(temporary_password)}&email={quote(username)}"
                ),
            },
        ),
        to_borrower=False,
    )


def send_upload_contract_notification_to_lender(ses: SESClient, application: Application) -> str:
    """
    Sends an email to the lender to notify them of a new contract submission.

    This function generates an email message for the lender associated with
    the application, notifying them that a new contract has been submitted and needs their review.
    The email contains a link to login and review the contract.
    """
    return send_email(
        ses,
        application.lender.email_group,
        get_template_data(
            "New_contract_submission",
            t("New contract submission"),
            {
                "LOGIN_URL": f"{app_settings.frontend_url}/login",
                "LOGIN_IMAGE_LINK": f"{LOCALIZED_IMAGES_BASE_URL}/logincompleteimage.png",
            },
        ),
        to_borrower=False,
    )


def send_upload_contract_confirmation(ses: SESClient, application: Application) -> str:
    """
    Sends an email to the borrower confirming the successful upload of the contract.

    This function generates an email message for the borrower associated with the application,
    confirming that their contract has been successfully uploaded.
    """
    return send_email(
        ses,
        application.primary_email,
        get_template_data(
            "Contract_upload_confirmation",
            t("Thank you for uploading the signed contract"),
            {
                "AWARD_SUPPLIER_NAME": application.borrower.legal_name,
                "TENDER_TITLE": application.award.title,
                "BUYER_NAME": application.award.buyer_name,
            },
        ),
    )


def send_new_email_confirmation(
    ses: SESClient, application: Application, new_email: str, confirmation_email_token: str
) -> str:
    """
    Sends an email to confirm the new primary email for the borrower.

    This function generates and sends an email message to the new and old email addresses,
    providing a link for the user to confirm the email change.

    :param new_email: The new email address to be set as the primary email.
    :param confirmation_email_token: The token generated for confirming the email change.
    """
    data = get_template_data(
        "Confirm_email_address_change",
        t("Confirm email address change"),
        {
            "NEW_MAIL": new_email,
            "AWARD_SUPPLIER_NAME": application.borrower.legal_name,
            "CONFIRM_EMAIL_CHANGE_URL": (
                f"{app_settings.frontend_url}/application/{quote(application.uuid)}/change-primary-email"
                f"?token={quote(confirmation_email_token)}"
            ),
            "CONFIRM_EMAIL_CHANGE_IMAGE_LINK": f"{LOCALIZED_IMAGES_BASE_URL}/confirmemailchange.png",
        },
    )

    send_email(ses, application.primary_email, data)
    return send_email(ses, new_email, data)


def send_mail_to_reset_password(ses: SESClient, username: str, temporary_password: str) -> str:
    """
    Sends an email to a user with instructions to reset their password.

    This function generates and sends an email message to a user providing a link
    for them to reset their password.

    :param username: The username associated with the account for which the password is to be reset.
    :param temporary_password: A temporary password generated for the account.
    """
    return send_email(
        ses,
        username,
        get_template_data(
            "Reset_password",
            t("Reset password"),
            {
                "USER_ACCOUNT": username,
                "RESET_PASSWORD_URL": (
                    f"{app_settings.frontend_url}/create-password"
                    f"?key={quote(temporary_password)}&email={quote(username)}"
                ),
                "RESET_PASSWORD_IMAGE": f"{LOCALIZED_IMAGES_BASE_URL}/ResetPassword.png",
            },
        ),
        to_borrower=False,
    )


def get_invitation_email_parameters(application: Application) -> dict[str, str]:
    base_application_url = f"{app_settings.frontend_url}/application/{quote(application.uuid)}"
    base_fathom_url = "?utm_source=credere-intro&utm_medium=email&utm_campaign="
    return {
        "AWARD_SUPPLIER_NAME": application.borrower.legal_name,
        "TENDER_TITLE": application.award.title,
        "BUYER_NAME": application.award.buyer_name,
        "FIND_OUT_MORE_IMAGE_LINK": f"{LOCALIZED_IMAGES_BASE_URL}/findoutmore.png",
        "REMOVE_ME_IMAGE_LINK": f"{LOCALIZED_IMAGES_BASE_URL}/removeme.png",
        "FIND_OUT_MORE_URL": f"{base_application_url}/intro{base_fathom_url}intro",
        "REMOVE_ME_URL": f"{base_application_url}/decline{base_fathom_url}decline",
    }


def send_invitation_email(ses: SESClient, application: Application) -> str:
    """
    Sends an invitation email to the provided email address.

    This function sends an email containing an invitation to the recipient to join a credit scheme.
    It also provides options to find out more or to decline the invitation.
    """
    return send_email(
        ses,
        application.primary_email,
        get_template_data(
            "Access_to_credit_scheme_for_MSMEs",
            t("Opportunity to access MSME credit for being awarded a public contract"),
            get_invitation_email_parameters(application),
        ),
    )


def send_mail_intro_reminder(ses: SESClient, application: Application) -> str:
    """
    Sends an introductory reminder email to the provided email address.

    This function sends a reminder email to the recipient about an invitation to join a credit scheme.
    The email also provides options to find out more or to decline the invitation.
    """
    return send_email(
        ses,
        application.primary_email,
<<<<<<< HEAD
        get_template_data(
            "Access_to_credit_scheme_for_MSMEs",
            t("Opportunity to access MSME credit for being awarded a public contract"),
            get_invitation_email_parameters(application),
        ),
=======
        prepare_html("Access_to_credit_reminder", get_invitation_email_parameters(application)),
>>>>>>> 81f9d424
    )


def send_mail_submit_reminder(ses: SESClient, application: Application) -> str:
    """
    Sends a submission reminder email to the provided email address.

    This function sends a reminder email to the recipient about a pending credit scheme application.
    The email also provides options to apply for the credit or to decline the application.
    """
    return send_email(
        ses,
        application.primary_email,
<<<<<<< HEAD
        get_template_data(
            "Access_to_credit_reminder",
            t("Reminder - Opportunity to access MSME credit for being awarded a public contract"),
=======
        prepare_html(
            "Complete_application_reminder",
>>>>>>> 81f9d424
            {
                "AWARD_SUPPLIER_NAME": application.borrower.legal_name,
                "TENDER_TITLE": application.award.title,
                "BUYER_NAME": application.award.buyer_name,
                "APPLY_FOR_CREDIT_URL": f"{app_settings.frontend_url}/application/{quote(application.uuid)}/intro",
                "APPLY_FOR_CREDIT_IMAGE_LINK": f"{LOCALIZED_IMAGES_BASE_URL}/applyForCredit.png",
                "REMOVE_ME_IMAGE_LINK": f"{LOCALIZED_IMAGES_BASE_URL}/removeme.png",
                "REMOVE_ME_URL": f"{app_settings.frontend_url}/application/{quote(application.uuid)}/decline",
            },
        ),
    )


def send_notification_new_app_to_lender(ses: SESClient, application: Application) -> str:
    """
    Sends a notification email about a new application to a lender's email group.

    :param lender_email_group: List of email addresses belonging to the lender.
    """
    return send_email(
        ses,
        application.lender.email_group,
        get_template_data(
            "FI_New_application_submission_FI_user",
            t("New application submission"),
            {
                "LOGIN_URL": f"{app_settings.frontend_url}/login",
                "LOGIN_IMAGE_LINK": f"{LOCALIZED_IMAGES_BASE_URL}/logincompleteimage.png",
            },
        ),
        to_borrower=False,
    )


def send_notification_new_app_to_ocp(ses: SESClient, application: Application) -> str:
    """
    Sends a notification email about a new application to the Open Contracting Partnership's (OCP) email group.
    """
    return send_email(
        ses,
        app_settings.ocp_email_group,
        get_template_data(
            "New_application_submission_OCP_user",
            t("New application submission"),
            {
                "LENDER_NAME": application.lender.name,
                "LOGIN_URL": f"{app_settings.frontend_url}/login",
                "LOGIN_IMAGE_LINK": f"{LOCALIZED_IMAGES_BASE_URL}/logincompleteimage.png",
            },
        ),
        to_borrower=False,
    )


def send_mail_request_to_borrower(ses: SESClient, application: Application, email_message: str) -> str:
    """
    Sends an email request to the borrower for additional data.

    :param email_message: Message content from the lender to be included in the email.
    """
    return send_email(
        ses,
        application.primary_email,
        get_template_data(
            "Request_data_to_SME",
            t("New message from a financial institution"),
            {
                "LENDER_NAME": application.lender.name,
                "LENDER_MESSAGE": email_message,
                "LOGIN_DOCUMENTS_URL": f"{app_settings.frontend_url}/application/{quote(application.uuid)}/documents",
                "LOGIN_IMAGE_LINK": f"{LOCALIZED_IMAGES_BASE_URL}/uploadDocument.png",
            },
        ),
    )


def send_overdue_application_email_to_lender(ses: SESClient, lender_name: str, lender_email: str, amount: int) -> str:
    """
    Sends an email notification to the lender about overdue applications.

    :param lender_name: Name of the recipient at the lender.
    :param lender_email: Email address of the recipient at the lender.
    :param amount: Number of overdue applications.
    """
    return send_email(
        ses,
        lender_email,
        get_template_data(
            "Overdue_application_FI",
            t("You have credit applications that need processing"),
            {
                "USER": lender_name,
                "NUMBER_APPLICATIONS": amount,
                "LOGIN_IMAGE_LINK": f"{LOCALIZED_IMAGES_BASE_URL}/logincompleteimage.png",
                "LOGIN_URL": f"{app_settings.frontend_url}/login",
            },
        ),
        to_borrower=False,
    )


def send_overdue_application_email_to_ocp(ses: SESClient, application: Application) -> str:
    """
    Sends an email notification to the Open Contracting Partnership (OCP) about overdue applications.
    """
    return send_email(
        ses,
        app_settings.ocp_email_group,
        get_template_data(
            "Overdue_application_OCP_admin",
            t("New overdue application"),
            {
                "USER": application.lender.name,
                "LENDER_NAME": application.lender.name,
                "LOGIN_IMAGE_LINK": f"{LOCALIZED_IMAGES_BASE_URL}/logincompleteimage.png",
                "LOGIN_URL": f"{app_settings.frontend_url}/login",
            },
        ),
        to_borrower=False,
    )


def send_rejected_application_email(ses: SESClient, application: Application) -> str:
    """
    Sends an email notification to the applicant when an application has been rejected.
    """
    return send_email(
        ses,
        application.primary_email,
        get_template_data(
            "Application_declined",
            t("Your credit application has been declined"),
            {
                "LENDER_NAME": application.lender.name,
                "AWARD_SUPPLIER_NAME": application.borrower.legal_name,
                "FIND_ALTENATIVE_URL": (
                    f"{app_settings.frontend_url}/application/{quote(application.uuid)}/find-alternative-credit"
                ),
                "FIND_ALTERNATIVE_IMAGE_LINK": f"{LOCALIZED_IMAGES_BASE_URL}/findAlternative.png",
            },
        ),
    )


def send_rejected_application_email_without_alternatives(ses: SESClient, application: Application) -> str:
    """
    Sends an email notification to the applicant when an application has been rejected,
    and no alternatives are available.
    """
    return send_email(
        ses,
        application.primary_email,
        get_template_data(
            "Application_declined_without_alternative",
            t("Your credit application has been declined"),
            {
                "LENDER_NAME": application.lender.name,
                "AWARD_SUPPLIER_NAME": application.borrower.legal_name,
            },
        ),
    )


def send_copied_application_notification_to_borrower(ses: SESClient, application: Application) -> str:
    """
    Sends an email notification to the borrower when an application
    has been copied, allowing them to continue with the application process.
    """
    return send_email(
        ses,
        application.primary_email,
        get_template_data(
            "alternative_credit_msme",
            t("Alternative credit option"),
            {
                "AWARD_SUPPLIER_NAME": application.borrower.legal_name,
                "CONTINUE_IMAGE_LINK": f"{LOCALIZED_IMAGES_BASE_URL}/continueInCredere.png",
                "CONTINUE_URL": f"{app_settings.frontend_url}/application/{application.uuid}/credit-options",
            },
        ),
    )


def send_upload_documents_notifications_to_lender(ses: SESClient, application: Application) -> str:
    """
    Sends an email notification to the lender to notify them that new
    documents have been uploaded and are ready for their review.
    """
    return send_email(
        ses,
        application.lender.email_group,
        get_template_data(
            "FI_Documents_Updated_FI_user",
            t("Application updated"),
            {
                "LOGIN_IMAGE_LINK": f"{LOCALIZED_IMAGES_BASE_URL}/logincompleteimage.png",
                "LOGIN_URL": f"{app_settings.frontend_url}/login",
            },
        ),
        to_borrower=False,
    )<|MERGE_RESOLUTION|>--- conflicted
+++ resolved
@@ -63,12 +63,8 @@
     logger.info("%s - Email to: %s sent to %s", app_settings.environment, email, to_address)
     return ses.send_templated_email(
         Source=app_settings.email_sender_address,
-<<<<<<< HEAD
         Destination={"ToAddresses": [to_address]},
-=======
-        Destination={"ToAddresses": [destinations]},
         ReplyToAddresses=[app_settings.ocp_email_group],
->>>>>>> 81f9d424
         Template=f"credere-main-{app_settings.email_template_lang}",
         TemplateData=json.dumps(data),
     )["MessageId"]
@@ -328,15 +324,11 @@
     return send_email(
         ses,
         application.primary_email,
-<<<<<<< HEAD
-        get_template_data(
-            "Access_to_credit_scheme_for_MSMEs",
+        get_template_data(
+            "Access_to_credit_reminder",
             t("Opportunity to access MSME credit for being awarded a public contract"),
             get_invitation_email_parameters(application),
         ),
-=======
-        prepare_html("Access_to_credit_reminder", get_invitation_email_parameters(application)),
->>>>>>> 81f9d424
     )
 
 
@@ -350,14 +342,9 @@
     return send_email(
         ses,
         application.primary_email,
-<<<<<<< HEAD
-        get_template_data(
-            "Access_to_credit_reminder",
+        get_template_data(
+            "Complete_application_reminder",
             t("Reminder - Opportunity to access MSME credit for being awarded a public contract"),
-=======
-        prepare_html(
-            "Complete_application_reminder",
->>>>>>> 81f9d424
             {
                 "AWARD_SUPPLIER_NAME": application.borrower.legal_name,
                 "TENDER_TITLE": application.award.title,
