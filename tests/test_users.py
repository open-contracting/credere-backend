from typing import Any, Generator

import boto3
import pytest
from botocore.config import Config
from fastapi import FastAPI
from fastapi.testclient import TestClient
<<<<<<< HEAD
from moto import mock_cognitoidp
from sqlalchemy import create_engine
from sqlalchemy.orm import sessionmaker

from app.db.session import get_db
from app.routers import users
from app.schema.core import User, UserType

SQLALCHEMY_DATABASE_URL = "sqlite:///./test_db.db"
engine = create_engine(SQLALCHEMY_DATABASE_URL, connect_args={"check_same_thread": False})
SessionTesting = sessionmaker(autocommit=False, autoflush=False, bind=engine)
=======
from moto import mock_cognitoidp, mock_ses

from app.core.settings import app_settings
from app.core.user_dependencies import CognitoClient, get_cognito_client
from app.email_templates import NEW_USER_TEMPLATE_NAME
from app.routers import security, users
>>>>>>> 97b965d2


def start_application():
    app = FastAPI()
    app.include_router(users.router)
<<<<<<< HEAD
=======
    app.include_router(security.router)
>>>>>>> 97b965d2
    return app


@pytest.fixture(scope="function")
def app() -> Generator[FastAPI, Any, None]:
<<<<<<< HEAD
    """
    This will create a new test database in order to prevent extra entries
    in the main one
    """
    print("Creating test database")
    User.metadata.create_all(engine)  # Create the tables.
    _app = start_application()
    yield _app
    User.metadata.drop_all(engine)


@pytest.fixture(scope="function")
def db_session(app: FastAPI) -> Generator[SessionTesting, Any, None]:
    connection = engine.connect()
    session = SessionTesting(bind=connection)
    yield session
    session.close()
    connection.close()


@pytest.fixture(scope="function")
def client(app: FastAPI, db_session: SessionTesting) -> Generator[TestClient, Any, None]:
    def _get_test_db():
        try:
            yield db_session
        finally:
            pass

    app.dependency_overrides[get_db] = _get_test_db
    with TestClient(app) as client:
        yield client


data = {"email": "test@example.com", "name": "Test User", "type": UserType.FI.value}


def test_create_user(client):
    response = client.post("/users", json=data)
    assert response.status_code == 200
    response = client.get("/users/1")
    assert response.status_code == 200


def test_duplicate_user(client):
    response = client.post("/users", json=data)
    assert response.status_code == 200
    # duplicate user
    response = client.post("/users", json=data)
    assert response.status_code == 400

=======
    _app = start_application()
    yield _app


@pytest.fixture(autouse=True)
def mock_cognito_client():
    with mock_cognitoidp():
        yield


@pytest.fixture(autouse=True)
def mock_ses_client():
    with mock_ses():
        yield
>>>>>>> 97b965d2


tempPassword = "1234567890Abc!!"


@pytest.fixture(scope="function")
def client(app: FastAPI) -> Generator[TestClient, Any, None]:
    my_config = Config(region_name=app_settings.aws_region)

    cognito_client = boto3.client("cognito-idp", config=my_config)
    ses_client = boto3.client("ses", config=my_config)

    cognito_pool_id = cognito_client.create_user_pool(PoolName="TestUserPool")[
        "UserPool"
    ]["Id"]

    app_settings.cognito_pool_id = cognito_pool_id

    cognito_client_name = "TestAppClient"

    cognito_client_id = cognito_client.create_user_pool_client(
        UserPoolId=cognito_pool_id, ClientName=cognito_client_name
    )["UserPoolClient"]["ClientId"]

    app_settings.cognito_client_id = cognito_client_id
    app_settings.cognito_client_secret = "secret"

    ses_client.verify_email_identity(EmailAddress=app_settings.email_sender_address)

    ses_client.create_template(
        Template={
            "TemplateName": NEW_USER_TEMPLATE_NAME,
            "SubjectPart": "Your email subject",
            "HtmlPart": "<html><body>Your HTML content</body></html>",
            "TextPart": "Your plain text content",
        }
    )

    def generate_test_password():
        print("generate_password")
        return tempPassword

    def _get_test_cognito_client():
        try:
            yield CognitoClient(
                cognito_client,
                ses_client,
                generate_test_password,
            )
        finally:
            pass

    # Override the Cognito client dependency with the mock implementation
    app.dependency_overrides[get_cognito_client] = _get_test_cognito_client

    with TestClient(app) as client:
        yield client


data = {"username": "test@example.com", "name": "Test User"}


def test_create_user(client):
    responseCreate = client.post("/users/register", json=data)
    assert responseCreate.status_code == 200


def test_login(client):
    responseCreate = client.post("/users/register", json=data)
    assert responseCreate.status_code == 200

    setupPasswordPayload = {
        "username": "test@example.com",
        "temp_password": tempPassword,
        "password": tempPassword,
    }
    responseSetupPassword = client.put(
        "/users/change-password", json=setupPasswordPayload
    )
    print(responseSetupPassword.json())
    assert responseSetupPassword.status_code == 200

    loginPayload = {"username": "test@example.com", "password": tempPassword}
    responseLogin = client.post("/users/login", json=loginPayload)
    print(responseLogin.json())

    assert responseLogin.status_code == 200
    assert responseLogin.json()["access_token"] is not None

    responseAccessProtectedRoute = client.get(
        "/secure-endpoint-example",
        headers={"Authorization": "Bearer " + responseLogin.json()["access_token"]},
    )
    print(responseAccessProtectedRoute.json())

    assert responseAccessProtectedRoute.status_code == 200
    assert (
        responseAccessProtectedRoute.json()["message"] is not None
        and responseAccessProtectedRoute.json()["message"] == "OK"
    )

    responseAccessProtectedRouteWithUser = client.get(
        "/secure-endpoint-example-username-extraction",
        headers={"Authorization": "Bearer " + responseLogin.json()["access_token"]},
    )
    print(responseAccessProtectedRouteWithUser.json())

    assert responseAccessProtectedRouteWithUser.status_code == 200
    print(responseAccessProtectedRouteWithUser.json())
    assert (
        responseAccessProtectedRouteWithUser.json()["username"]
        == setupPasswordPayload["username"]
    )<|MERGE_RESOLUTION|>--- conflicted
+++ resolved
@@ -5,94 +5,38 @@
 from botocore.config import Config
 from fastapi import FastAPI
 from fastapi.testclient import TestClient
-<<<<<<< HEAD
-from moto import mock_cognitoidp
+from moto import mock_cognitoidp, mock_ses
 from sqlalchemy import create_engine
 from sqlalchemy.orm import sessionmaker
 
+from app.core.settings import app_settings
+from app.core.user_dependencies import CognitoClient, get_cognito_client
 from app.db.session import get_db
-from app.routers import users
+from app.email_templates import NEW_USER_TEMPLATE_NAME
+from app.routers import security, users
 from app.schema.core import User, UserType
 
 SQLALCHEMY_DATABASE_URL = "sqlite:///./test_db.db"
-engine = create_engine(SQLALCHEMY_DATABASE_URL, connect_args={"check_same_thread": False})
+engine = create_engine(
+    SQLALCHEMY_DATABASE_URL, connect_args={"check_same_thread": False}
+)
 SessionTesting = sessionmaker(autocommit=False, autoflush=False, bind=engine)
-=======
-from moto import mock_cognitoidp, mock_ses
-
-from app.core.settings import app_settings
-from app.core.user_dependencies import CognitoClient, get_cognito_client
-from app.email_templates import NEW_USER_TEMPLATE_NAME
-from app.routers import security, users
->>>>>>> 97b965d2
 
 
 def start_application():
     app = FastAPI()
     app.include_router(users.router)
-<<<<<<< HEAD
-=======
     app.include_router(security.router)
->>>>>>> 97b965d2
     return app
 
 
 @pytest.fixture(scope="function")
 def app() -> Generator[FastAPI, Any, None]:
-<<<<<<< HEAD
-    """
-    This will create a new test database in order to prevent extra entries
-    in the main one
-    """
     print("Creating test database")
     User.metadata.create_all(engine)  # Create the tables.
     _app = start_application()
     yield _app
     User.metadata.drop_all(engine)
-
-
-@pytest.fixture(scope="function")
-def db_session(app: FastAPI) -> Generator[SessionTesting, Any, None]:
-    connection = engine.connect()
-    session = SessionTesting(bind=connection)
-    yield session
-    session.close()
-    connection.close()
-
-
-@pytest.fixture(scope="function")
-def client(app: FastAPI, db_session: SessionTesting) -> Generator[TestClient, Any, None]:
-    def _get_test_db():
-        try:
-            yield db_session
-        finally:
-            pass
-
-    app.dependency_overrides[get_db] = _get_test_db
-    with TestClient(app) as client:
-        yield client
-
-
-data = {"email": "test@example.com", "name": "Test User", "type": UserType.FI.value}
-
-
-def test_create_user(client):
-    response = client.post("/users", json=data)
-    assert response.status_code == 200
-    response = client.get("/users/1")
-    assert response.status_code == 200
-
-
-def test_duplicate_user(client):
-    response = client.post("/users", json=data)
-    assert response.status_code == 200
-    # duplicate user
-    response = client.post("/users", json=data)
-    assert response.status_code == 400
-
-=======
-    _app = start_application()
-    yield _app
 
 
 @pytest.fixture(autouse=True)
@@ -105,7 +49,6 @@
 def mock_ses_client():
     with mock_ses():
         yield
->>>>>>> 97b965d2
 
 
 tempPassword = "1234567890Abc!!"
@@ -158,27 +101,49 @@
         finally:
             pass
 
-    # Override the Cognito client dependency with the mock implementation
+    connection = engine.connect()
+    session = SessionTesting(bind=connection)
+
+    def _get_test_db():
+        try:
+            yield session
+        finally:
+            session.close()
+
+    # Override the clients dependencies with the mock implementations
     app.dependency_overrides[get_cognito_client] = _get_test_cognito_client
+    app.dependency_overrides[get_db] = _get_test_db
 
     with TestClient(app) as client:
         yield client
+        connection.close()
 
 
-data = {"username": "test@example.com", "name": "Test User"}
+data = {"email": "test@example.com", "name": "Test User", "type": UserType.FI.value}
 
 
 def test_create_user(client):
-    responseCreate = client.post("/users/register", json=data)
-    assert responseCreate.status_code == 200
+    response = client.post("/users", json=data)
+    assert response.status_code == 200
+
+    response = client.get("/users/1")
+    assert response.status_code == 200
+
+
+def test_duplicate_user(client):
+    response = client.post("/users", json=data)
+    assert response.status_code == 200
+    # duplicate user
+    response = client.post("/users", json=data)
+    assert response.status_code == 400
 
 
 def test_login(client):
-    responseCreate = client.post("/users/register", json=data)
+    responseCreate = client.post("/users", json=data)
     assert responseCreate.status_code == 200
 
     setupPasswordPayload = {
-        "username": "test@example.com",
+        "username": data["email"],
         "temp_password": tempPassword,
         "password": tempPassword,
     }
@@ -188,7 +153,7 @@
     print(responseSetupPassword.json())
     assert responseSetupPassword.status_code == 200
 
-    loginPayload = {"username": "test@example.com", "password": tempPassword}
+    loginPayload = {"username": data["email"], "password": tempPassword}
     responseLogin = client.post("/users/login", json=loginPayload)
     print(responseLogin.json())
 
