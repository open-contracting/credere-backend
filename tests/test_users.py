--- conflicted
+++ resolved
@@ -1,76 +1,3 @@
-<<<<<<< HEAD
-import json
-from typing import Any, Generator
-
-import pytest
-from fastapi import FastAPI
-from fastapi.testclient import TestClient
-from sqlalchemy import create_engine
-from sqlalchemy.orm import sessionmaker
-
-from app.db.session import get_db
-from app.routers import users
-from app.schema.user_tables.users import User
-
-SQLALCHEMY_DATABASE_URL = "sqlite:///./test_db.db"
-engine = create_engine(SQLALCHEMY_DATABASE_URL, connect_args={"check_same_thread": False})
-SessionTesting = sessionmaker(autocommit=False, autoflush=False, bind=engine)
-
-
-def start_application():
-    app = FastAPI()
-    app.include_router(users.router)
-    return app
-
-
-@pytest.fixture(scope="function")
-def app() -> Generator[FastAPI, Any, None]:
-    """
-    This will create a new test database in order to prevent extra entries
-    in the main one
-    """
-    User.metadata.create_all(engine)  # Create the tables.
-    _app = start_application()
-    yield _app
-    User.metadata.drop_all(engine)
-
-
-@pytest.fixture(scope="function")
-def db_session(app: FastAPI) -> Generator[SessionTesting, Any, None]:
-    connection = engine.connect()
-    transaction = connection.begin()
-    session = SessionTesting(bind=connection)
-    yield session
-    session.close()
-    transaction.rollback()
-    connection.close()
-
-
-@pytest.fixture(scope="function")
-def client(app: FastAPI, db_session: SessionTesting) -> Generator[TestClient, Any, None]:
-    def _get_test_db():
-        try:
-            yield db_session
-        finally:
-            pass
-
-    app.dependency_overrides[get_db] = _get_test_db
-    with TestClient(app) as client:
-        yield client
-
-
-def test_create_user(client):
-    data = {
-        "type": "FI User",
-        "language": "testuser@nofoobar.com",
-        "email": "testing",
-        "external_id": "external_id",
-        "fl_id": 123,
-    }
-    response = client.post("/users/", json=json.dumps(data))
-    response = client.get("/users/1")
-    assert response.status_code == 200
-=======
 from typing import Any, Generator
 
 import boto3
@@ -221,5 +148,4 @@
     assert (
         responseAccessProtectedRouteWithUser.json()["username"]
         == setupPasswordPayload["username"]
-    )
->>>>>>> 97b965d2
+    )