from fastapi import status
<<<<<<< HEAD
from tests.common.utils import OCP_user, FI_user
from tests.common.common_test_client import mock_ses_client  # isort:skip # noqa
=======

from tests.common.utils import FI_user, OCP_user

from tests.common_test_client import mock_ses_client  # isort:skip # noqa
>>>>>>> 96b6fae7

from tests.common.common_test_client import mock_cognito_client  # isort:skip # noqa

from tests.common.common_test_client import app, client  # isort:skip # noqa

lender = {
    "name": "John Doe",
    "email_group": "lenders@example.com",
    "status": "Active",
    "type": "Some Type",
    "borrowed_type_preferences": {},
    "limits_preferences": {},
    "sla_days": 5,
}

lender_modified = {
    "name": "John smith",
    "email_group": "lenders@example.com",
    "status": "Active",
    "type": "Some Type",
    "borrowed_type_preferences": {},
    "limits_preferences": {},
    "sla_days": 5,
}


def test_create_lender(client):  # isort:skip # noqa
    OCP_headers = client.post("/create-test-user-headers", json=OCP_user).json()
    FI_headers = client.post("/create-test-user-headers", json=FI_user).json()

    response = client.post("/lenders/", json=lender, headers=OCP_headers)
    assert response.status_code == status.HTTP_200_OK

    response = client.post("/lenders/", json=lender, headers=FI_headers)
    assert response.status_code == status.HTTP_401_UNAUTHORIZED


def test_get_lender(client):  # isort:skip # noqa
    OCP_headers = client.post("/create-test-user-headers", json=OCP_user).json()
    FI_headers = client.post("/create-test-user-headers", json=FI_user).json()

    response = client.post("/lenders/", json=lender, headers=OCP_headers)
    assert response.status_code == status.HTTP_200_OK

    response = client.get("/lenders/", headers=OCP_headers)
    assert response.status_code == status.HTTP_200_OK

    response = client.get("/lenders/1", headers=FI_headers)
    assert response.status_code == status.HTTP_200_OK

    response = client.get("/lenders/100", headers=OCP_headers)
    assert response.status_code == status.HTTP_404_NOT_FOUND


def test_update_lender(client):  # isort:skip # noqa
    OCP_headers = client.post("/create-test-user-headers", json=OCP_user).json()
    FI_headers = client.post("/create-test-user-headers", json=FI_user).json()

    response = client.post("/lenders/", json=lender, headers=OCP_headers)
    assert response.status_code == status.HTTP_200_OK

    response = client.put("/lenders/1", json=lender_modified, headers=OCP_headers)
    assert response.json()["name"] == lender_modified["name"]
    assert response.status_code == status.HTTP_200_OK

    response = client.put("/lenders/1", json=lender_modified, headers=FI_headers)
    assert response.status_code == status.HTTP_401_UNAUTHORIZED<|MERGE_RESOLUTION|>--- conflicted
+++ resolved
@@ -1,13 +1,8 @@
 from fastapi import status
-<<<<<<< HEAD
-from tests.common.utils import OCP_user, FI_user
-from tests.common.common_test_client import mock_ses_client  # isort:skip # noqa
-=======
 
 from tests.common.utils import FI_user, OCP_user
 
-from tests.common_test_client import mock_ses_client  # isort:skip # noqa
->>>>>>> 96b6fae7
+from tests.common.common_test_client import mock_ses_client  # isort:skip # noqa
 
 from tests.common.common_test_client import mock_cognito_client  # isort:skip # noqa
 
