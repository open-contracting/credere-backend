--- conflicted
+++ resolved
@@ -79,7 +79,6 @@
 - PROGRESS_TO_REMIND_STARTED_APPLICATIONS -> % of days of lender SLA before an overdue reminder, for example a lender with a SLA of 10 days will receive the first overdue at 7 days mark
 - ENVIRONMENT -> needs to be set as "production" in order to send emails to real borrower address. If not, emails will be sent to TEST_MAIL_RECEIVER
 
-
 You should configure the pre-commit for the repo one time
 
 ```
@@ -184,25 +183,23 @@
 pytest tests -W error
 ```
 
-<<<<<<< HEAD
+You can get coverage information in console by running the following command
+
+```
+pytest --cov
+```
+
+and you can generate an html report using the following command
+
+```
+pytest --cov --cov-report=html:coverage_re
+```
+
+this will creat a folder called coverage_re in your project
+
 ## Background jobs Commands
-=======
-You can get coverage information in console by running the following command
-
-```
-pytest --cov
-```
-
-and you can generate an html report using the following command
-
-```
-pytest --cov --cov-report=html:coverage_re
-```
-
-this will creat a folder called coverage_re in your project
-
-## Run background jobs
->>>>>>> 44f93879
+
+### Run background jobs
 
 To run the list of commands available use
 
@@ -220,7 +217,7 @@
 python -m app.commands fetch-awards --email-invitation test@example.com
 ```
 
-this commands gets new contracts since the last updated award date. For each new contract, an award is created, a borrower is either retrieved or created, and if the borrower has not declined opportunities, an application is created for them. An invitation email is sent to the borrower (or the test email, depending on environment and the env variable _TEST_MAIL_RECEIVER_).
+this commands gets new contracts since the last updated award date. For each new contract, an award is created, a borrower is either retrieved or created, and if the borrower has not declined opportunities, an application is created for them. An invitation email is sent to the borrower (or the test email, depending on env variables _ENVIRONMENT_ and _TEST_MAIL_RECEIVER_ values).
 
 Alternative could receive a custom email destination with **--email-invitation** argument
 
@@ -234,7 +231,7 @@
 python -m app.commands remove-dated-application-data
 ```
 
-Queries the applications in 'declined', 'rejected', 'completed', and 'lapsed' status that have remained in these states longer than the time defined in the environment variable DAYS_TO_ERASE_BORROWERS_DATA. If no other application is using the data, it deletes all the personal data of the borrower (name, email, address, legal identifier)."
+Queries the applications in 'declined', 'rejected', 'completed', and 'lapsed' status that have remained in these states longer than the time defined in the environment variable _DAYS_TO_ERASE_BORROWERS_DATA_. If no other application is using the data, it deletes all the personal data of the borrower (name, email, address, legal identifier)."
 
 #### Scheduled Execution (Cron)
 
@@ -247,7 +244,7 @@
 
 ```
 
-Queries the applications in 'pending', 'accepted', and 'requested' status that have remained in these states longer than the time defined in the environment variable DAYS_TO_CHANGE_TO_LAPSED, and changes their status to 'LAPSED'.
+Queries the applications in 'PENDING', 'ACCEPTED', and 'INFORMATION*REQUESTED' status that have remained in these states longer than the time defined in the environment variable \_DAYS_TO_CHANGE_TO_LAPSED*, and changes their status to 'LAPSED'.
 
 #### Scheduled Execution (Cron)
 
@@ -259,11 +256,13 @@
 python -m app.commands send-reminders
 ```
 
-- Queries the applications in 'pending' status that fall within the range leading up to the expiration date. This range is defined by the environment variable REMINDER_DAYS_BEFORE_EXPIRATION.
-- The intro reminder email is sent to the applications that fulfill the previous condition
-
-- Queries the applications in 'accepted' status that fall within the range leading up to the expiration date. This range is defined by the environment variable REMINDER_DAYS_BEFORE_EXPIRATION.
-- The submit reminder email is sent to the applications that fulfill the previous condition
+- Queries the applications in 'PENDING' status that fall within the range leading up to the expiration date. This range is defined by the environment variable _REMINDER_DAYS_BEFORE_EXPIRATION_.
+
+- The intro reminder email is sent to the applications that fulfill the previous condition.
+
+- Queries the applications in 'ACCEPTED' status that fall within the range leading up to the expiration date. This range is defined by the environment variable _REMINDER_DAYS_BEFORE_EXPIRATION_.
+
+- The submit reminder email is sent to the applications that fulfill the previous condition.
 
 #### Scheduled Execution (Cron)
 
@@ -275,7 +274,7 @@
 python -m app.commands sla-overdue-applications
 ```
 
-This command identifies applications that are in INFORMATION_REQUESTED or STARTED status and overdue based on the lender's service level agreement (SLA). For each overdue application, an email is sent to OCP and to the respective lender. The command also updates the overdued_at attribute for applications that exceed the lender's SLA days.
+This command identifies applications that are in 'INFORMATION_REQUESTED' or 'STARTED' status and overdue based on the lender's service level agreement (SLA). For each overdue application, an email is sent to OCP and to the respective lender. The command also updates the **overdued_at** attribute for applications that exceed the lender's SLA days.
 
 #### Scheduled Execution (Cron)
 
