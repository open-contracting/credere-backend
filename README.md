# Credere Backend

## Basic setup runnig the app

First create a docker image with the following command:

```
docker build -t {image_name} .
```

After that you can run it using the following command or docker interface

```
docker run -d --name {container_name} -p 8000:8000 {image_name}
```

Changes may require you to re create the image, in that case delete it using:

```
docker rmi <your-image-id>
```

## Basic setup for development

First create an env with virtualenv, then activate and this the following command inside the virtual environment:

```
pip install -r requirements.txt
pip install -r requirements_dev.txt
```

Requirement files are created according to [OCP guidelines](https://ocp-software-handbook.readthedocs.io/en/latest/python/requirements.html)

`requirements.txt` and `requirements_dev.txt` should be included.
If you need to recreate or to update them you can run:

```
pip-compile
pip-compile requirements_dev.in
```

This will generate the files anew with all proper modules

For testing purposes you can run the app inside a virtual env using:

```
uvicorn app.main:app --reload
```

.env file needs to be created with the proper environment variables

you can use .envtest as an example, it has the following keys:

- COGNITO_CLIENT_ID -> your client id inside cognito
- COGNITO_CLIENT_SECRET -> your client secret from cognito client app
- AWS_ACCESS_KEY -> AWS key from the account that owns the users pool
- AWS_CLIENT_SECRET -> AWS secret from the account that owns the users pool
- AWS_REGION -> cognito and SES pool region
- COGNITO_POOL_ID -> cognito pool id
- EMAIL_SENDER_ADDRESS -> authorized sender in cognito
- FRONTEND_URL -> frontend url, use http://localhost:3000/ for dev
- SENTRY_DNS -> the DNS for sentry
- COLOMBIA_SECOP_APP_TOKEN -> token to set header to fetch SECOP data
- SECOP_PAGINATION_LIMIT -> page size to fetch SECOP data
- SECOP_DEFAULT_DAYS_FROM_ULTIMA_ACTUALIZACION -> days used to compare field ultima_actualizacion the first time a fetching to SECOP data is made (or no awards in database)
- HASH_KEY -> key for hashing identifiers for privacy concerns
- APPLICATION_EXPIRATION_DAYS -> days to expire link after application creation
- IMAGES_BASE_URL -> url where the images are served
- IMAGES_LANG_SUBPATH -> static sub-path to IMAGES_BASE_URL containing the localized versions of the text in the images buttons.
- FACEBOOK_LINK -> link to OCP Facebook account
- TWITTER_LINK -> link to OCP Twitter account
- LINK_LINK -> link to (Pending to define)
- TEST_MAIL_RECEIVER -> email used to send invitations when fetching new awards or emails to borrower.
- DAYS_TO_ERASE_BORROWERS_DATA -> the number of days to wait before deleting borrower data
- DAYS_TO_CHANGE_TO_LAPSED -> the number of days to wait before changing the status of an application to 'Lapsed'
- OCP_EMAIL_GROUP -> list of ocp users for notifications
- MAX_FILE_SIZE_MB -> max file size allowed to be uploaded
- TEST_DATABASE_URL -> Local test database in order to not drop and generate the main local database all the time
- PROGRESS_TO_REMIND_STARTED_APPLICATIONS -> % of days of lender SLA before an overdue reminder, for example a lender with a SLA of 10 days will receive the first overdue at 7 days mark
- ENVIRONMENT -> needs to be set as "production" in order to send emails to real borrower address. If not, emails will be sent to TEST_MAIL_RECEIVER

You should configure the pre-commit for the repo one time

```
pre-commit install
```

## Development process

### Identation and formatting

Black formater extention for VS code is being used for formatting, no config needed (ext id ms-python.black-formatter)

Settings configured according to [Fastapi guidelines](https://fastapi.tiangolo.com/advanced/settings/)

Versioning will be handled using an environment variable in .env file and following https://semver.org/

### API endpoints naming conventions

Use lowercase letters and separate words with hyphens or underscores.

> Example: GET /users or GET /users/all

If the endpoint retrieves a specific resource, use the resource name in its singular form.

> Example: GET /user/{id} or PUT /user/{id}

For endpoints that return collections of resources, use plural nouns.

> Example: GET /users or POST /users

Use sub-resources to represent relationships between resources.

> Example: GET /users/{id}/orders or GET /users/{id}/invoices

For actions or operations that do not fit into the RESTful resource model, consider using verbs or descriptive phrases.

> Example: POST /users/{id}/reset-password or PUT /users/{id}/activate

Avoid using abbreviations or acronyms unless they are widely understood and agreed upon within your development team or industry.

Ensure that the endpoint names are self-explanatory and reflect the purpose of the API operation.

## Branching, commits and PRs

Follow [these conventions](https://ocp-software-handbook.readthedocs.io/en/latest/git/index.html) for commit messages and branch names.

Before creating a pull request you can run a pre commit build in order to check for errors

Used the installed pre-commit config using the following command:

```
pre-commit run
```

## Postgress, migrations and changes in tables

You need to have a postgresql service running. You can either install postgres for windows or run the proper packaging in Linux cmd

Once you have the service you need to create a database

then you can set the env variable like this

```
DATABASE_URL=postgresql://{username}:{password}@{host_adress:port}/{db_name}
```

in order to apply migrations in tables use

```
alembic upgrade head
```

This will apply the migrations in your database

If you need to create a new migration you can use

```
alembic revision -m "migration name"
```

this will generate a file with a identifier and the name you picked.
It will look like this _2ca870aa737d_migration_name.py_

Inside the script you need to configure both operations, upgrade and downgrade. Upgrade will apply changes and downgrade remove them. Use the first migration as base.

Another option is to use

```
alembic revision --autogenerate -m "migration name"
```

This will attempt to auto-detect the changes made to schema.core.py and complete the upgrade and downgrade automatically.
This feature needs to be re-checked by the developer to ensure all changes were included. For more details on what is auto-detected, you can read the following link

https://alembic.sqlalchemy.org/en/latest/autogenerate.html#what-does-autogenerate-detect-and-what-does-it-not-detect

## Test

To run test locally

```
pytest tests -W error
```

You can get coverage information in console by running the following command

```
pytest --cov
```

and you can generate an html report using the following command

```
pytest --cov --cov-report=html:coverage_re
```

this will creat a folder called coverage_re in your project

<<<<<<< HEAD
## Background jobs Commands

### Run background jobs
=======
## Run sphinx documentation
```
sphinx-autobuild -q docs docs/_build/html --watch .
```

## Run background jobs
>>>>>>> ede5043d

To run the list of commands available use

```
python -m app.commands --help
```

### Command to fetch new awards is

```
python -m app.commands fetch-awards
```

```
python -m app.commands fetch-awards --email-invitation test@example.com
```

this commands gets new contracts since the last updated award date. For each new contract, an award is created, a borrower is either retrieved or created, and if the borrower has not declined opportunities, an application is created for them. An invitation email is sent to the borrower (or the test email, depending on env variables _ENVIRONMENT_ and _TEST_MAIL_RECEIVER_ values).

Alternative could receive a custom email destination with **--email-invitation** argument

#### Scheduled Execution (Cron)

This process should be run once a day.

### Command to remove user data from dated applications

```
python -m app.commands remove-dated-application-data
```

Queries the applications in 'declined', 'rejected', 'completed', and 'lapsed' status that have remained in these states longer than the time defined in the environment variable _DAYS_TO_ERASE_BORROWERS_DATA_. If no other application is using the data, it deletes all the personal data of the borrower (name, email, address, legal identifier)."

#### Scheduled Execution (Cron)

This process should be run once a day.

### Command to set application status to lapsed

```
python -m app.commands update-applications-to-lapsed

```

Queries the applications in 'PENDING', 'ACCEPTED', and 'INFORMATION*REQUESTED' status that have remained in these states longer than the time defined in the environment variable \_DAYS_TO_CHANGE_TO_LAPSED*, and changes their status to 'LAPSED'.

#### Scheduled Execution (Cron)

This process should be run once a day to keep the application's status updated.

### Command to send mail reminders is

```
python -m app.commands send-reminders
```

- Queries the applications in 'PENDING' status that fall within the range leading up to the expiration date. This range is defined by the environment variable _REMINDER_DAYS_BEFORE_EXPIRATION_.

- The intro reminder email is sent to the applications that fulfill the previous condition.

- Queries the applications in 'ACCEPTED' status that fall within the range leading up to the expiration date. This range is defined by the environment variable _REMINDER_DAYS_BEFORE_EXPIRATION_.

- The submit reminder email is sent to the applications that fulfill the previous condition.

#### Scheduled Execution (Cron)

This process should be run once a day.

### Command to send overdue appliations emails to FI users is

```
python -m app.commands sla-overdue-applications
```

This command identifies applications that are in 'INFORMATION_REQUESTED' or 'STARTED' status and overdue based on the lender's service level agreement (SLA). For each overdue application, an email is sent to OCP and to the respective lender. The command also updates the **overdued_at** attribute for applications that exceed the lender's SLA days.

#### Scheduled Execution (Cron)

This process should be run once a day to ensure that all necessary parties are notified of overdue applications in a timely manner.

### Command to update statistics is

```
python -m app.commands update-statistics
```

<<<<<<< HEAD
"Performs the calculation needed to populate the statistic table with data from other tables, mainly, the Applications table."

#### Scheduled Execution (Cron)

This process should be run once a day to keep the statistics table updated.

#### Programmatic Execution

This process is automatically run every time a user or MSME action adds new data that affects the statistics.
=======
## Enpoints that update statistics

1-Post "/applications/access-scheme"
2-post "/applications/{id}/reject-application",
3-post "/applications/{id}/complete-application",
4-post "/applications/{id}/approve-application",
5-post "/applications/{id}/start"
6-post "/applications/confirm-credit-product",
7-post "/applications/submit"
8-post "/applications/email-sme/"
9-post "/applications/complete-information-request"
10-post "/applications/decline"
11-post "/applications/rollback-decline",
12-post "/applications/decline-feedback"
>>>>>>> ede5043d
<|MERGE_RESOLUTION|>--- conflicted
+++ resolved
@@ -197,85 +197,107 @@
 
 this will creat a folder called coverage_re in your project
 
-<<<<<<< HEAD
+## Documentation
+
+To run sphinx server
+
+```
+sphinx-autobuild -q docs docs/_build/html --watch .
+```
+
 ## Background jobs Commands
 
-### Run background jobs
-=======
-## Run sphinx documentation
-```
-sphinx-autobuild -q docs docs/_build/html --watch .
-```
-
-## Run background jobs
->>>>>>> ede5043d
-
 To run the list of commands available use
 
 ```
 python -m app.commands --help
 ```
 
-### Command to fetch new awards is
+The background processes are set to run as cron jobs in the server.
+You can configure this using
+
+```
+crontab -e
+```
+
+### Ccommand to fetch new awards is
 
 ```
 python -m app.commands fetch-awards
 ```
 
+or
+
 ```
 python -m app.commands fetch-awards --email-invitation test@example.com
 ```
 
-this commands gets new contracts since the last updated award date. For each new contract, an award is created, a borrower is either retrieved or created, and if the borrower has not declined opportunities, an application is created for them. An invitation email is sent to the borrower (or the test email, depending on env variables _ENVIRONMENT_ and _TEST_MAIL_RECEIVER_ values).
+These commands gets new contracts since the last updated award date. For each new contract, an award is created, a borrower is either retrieved or created, and if the borrower has not declined opportunities, an application is created for them. An invitation email is sent to the borrower (or the test email, depending on env variables _ENVIRONMENT_ and _TEST_MAIL_RECEIVER_ values).
 
 Alternative could receive a custom email destination with **--email-invitation** argument
 
 #### Scheduled Execution (Cron)
 
+This process should be run once a day. In the cron editor, and considere the deployment using th docker-compose of the project, you can use
+
+```
+0 4 * * * /usr/bin/docker exec credere-backend-1 python -m app.commands fetch-awards >> /dev/null 2>&1
+```
+
+### Command to remove user data from dated applications
+
+```
+python -m app.commands remove-dated-application-data
+```
+
+Queries the applications in 'declined', 'rejected', 'completed', and 'lapsed' status that have remained in these states longer than the time defined in the environment variable _DAYS_TO_ERASE_BORROWERS_DATA_. If no other application is using the data, it deletes all the personal data of the borrower (name, email, address, legal identifier)."
+
+#### Scheduled Execution (Cron)
+
 This process should be run once a day.
 
-### Command to remove user data from dated applications
-
-```
-python -m app.commands remove-dated-application-data
-```
-
-Queries the applications in 'declined', 'rejected', 'completed', and 'lapsed' status that have remained in these states longer than the time defined in the environment variable _DAYS_TO_ERASE_BORROWERS_DATA_. If no other application is using the data, it deletes all the personal data of the borrower (name, email, address, legal identifier)."
+```
+0 5 * * * /usr/bin/docker exec credere-backend-1 python -m app.commands remove-dated-application-data >> /dev/null 2>&1
+```
+
+### Command to set application status to lapsed
+
+```
+python -m app.commands update-applications-to-lapsed
+
+```
+
+Queries the applications in 'PENDING', 'ACCEPTED', and 'INFORMATION*REQUESTED' status that have remained in these states longer than the time defined in the environment variable \_DAYS_TO_CHANGE_TO_LAPSED*, and changes their status to 'LAPSED'.
+
+#### Scheduled Execution (Cron)
+
+This process should be run once a day to keep the application's status updated.
+
+```
+0 6 * * * /usr/bin/docker exec credere-backend-1 python -m app.commands update-applications-to-lapsed >> /dev/null 2>&1
+```
+
+### Command to send mail reminders is
+
+```
+python -m app.commands send-reminders
+```
+
+- Queries the applications in 'PENDING' status that fall within the range leading up to the expiration date. This range is defined by the environment variable _REMINDER_DAYS_BEFORE_EXPIRATION_.
+
+- The intro reminder email is sent to the applications that fulfill the previous condition.
+
+- Queries the applications in 'ACCEPTED' status that fall within the range leading up to the expiration date. This range is defined by the environment variable _REMINDER_DAYS_BEFORE_EXPIRATION_.
+
+- The submit reminder email is sent to the applications that fulfill the previous condition.
 
 #### Scheduled Execution (Cron)
 
 This process should be run once a day.
 
-### Command to set application status to lapsed
-
-```
-python -m app.commands update-applications-to-lapsed
-
-```
-
-Queries the applications in 'PENDING', 'ACCEPTED', and 'INFORMATION*REQUESTED' status that have remained in these states longer than the time defined in the environment variable \_DAYS_TO_CHANGE_TO_LAPSED*, and changes their status to 'LAPSED'.
-
-#### Scheduled Execution (Cron)
-
-This process should be run once a day to keep the application's status updated.
-
-### Command to send mail reminders is
-
-```
-python -m app.commands send-reminders
-```
-
-- Queries the applications in 'PENDING' status that fall within the range leading up to the expiration date. This range is defined by the environment variable _REMINDER_DAYS_BEFORE_EXPIRATION_.
-
-- The intro reminder email is sent to the applications that fulfill the previous condition.
-
-- Queries the applications in 'ACCEPTED' status that fall within the range leading up to the expiration date. This range is defined by the environment variable _REMINDER_DAYS_BEFORE_EXPIRATION_.
-
-- The submit reminder email is sent to the applications that fulfill the previous condition.
-
-#### Scheduled Execution (Cron)
-
-This process should be run once a day.
+```
+0 7 * * * /usr/bin/docker exec credere-backend-1 python -m app.commands send-reminders >> /dev/null 2>&1
+```
 
 ### Command to send overdue appliations emails to FI users is
 
@@ -289,35 +311,40 @@
 
 This process should be run once a day to ensure that all necessary parties are notified of overdue applications in a timely manner.
 
+```
+0 8 * * * /usr/bin/docker exec credere-backend-1 python -m app.commands sla-overdue-applications >> /dev/null 2>&1
+```
+
 ### Command to update statistics is
 
 ```
 python -m app.commands update-statistics
 ```
 
-<<<<<<< HEAD
-"Performs the calculation needed to populate the statistic table with data from other tables, mainly, the Applications table."
+Performs the calculation needed to populate the statistic table with data from other tables, mainly, the Applications table.
 
 #### Scheduled Execution (Cron)
 
 This process should be run once a day to keep the statistics table updated.
 
-#### Programmatic Execution
+```
+0 6 * * * /usr/bin/docker exec credere-backend-1 python -m app.commands update-statistics >> /dev/null 2>&1
+```
+
+#### Statistics updates
 
 This process is automatically run every time a user or MSME action adds new data that affects the statistics.
-=======
-## Enpoints that update statistics
-
-1-Post "/applications/access-scheme"
-2-post "/applications/{id}/reject-application",
-3-post "/applications/{id}/complete-application",
-4-post "/applications/{id}/approve-application",
-5-post "/applications/{id}/start"
-6-post "/applications/confirm-credit-product",
-7-post "/applications/submit"
-8-post "/applications/email-sme/"
-9-post "/applications/complete-information-request"
-10-post "/applications/decline"
-11-post "/applications/rollback-decline",
-12-post "/applications/decline-feedback"
->>>>>>> ede5043d
+The enpoints that update statistics are:
+
+- post "/applications/access-scheme"
+- post "/applications/{id}/reject-application",
+- post "/applications/{id}/complete-application",
+- post "/applications/{id}/approve-application",
+- post "/applications/{id}/start"
+- post "/applications/confirm-credit-product",
+- post "/applications/submit"
+- post "/applications/email-sme/"
+- post "/applications/complete-information-request"
+- post "/applications/decline"
+- post "/applications/rollback-decline",
+- post "/applications/decline-feedback"