--- conflicted
+++ resolved
@@ -252,9 +252,6 @@
 
 this will creat a folder called coverage_re in your project
 
-<<<<<<< HEAD
-## Run sphinx documentation
-=======
 ## Documentation
 
 To run sphinx server
@@ -264,7 +261,6 @@
 ```
 pip install furo sphinx-autobuild
 ```
->>>>>>> 560ba4bf
 
 ```
 sphinx-autobuild -q docs docs/_build/html --watch .
