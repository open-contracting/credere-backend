-r requirements.txt
black==22.6.0
coveralls
flake8
isort==5.12.0
moto[cognitoidp]
pip-tools
pre-commit
pydantic
pytest
<<<<<<< HEAD
pytest-cov
sqlalchemy
sqlmodel
=======
httpx
pytest-cov
sqlalchemy
sqlmodel
jose
requests
>>>>>>> 97b965d2
<|MERGE_RESOLUTION|>--- conflicted
+++ resolved
@@ -8,15 +8,9 @@
 pre-commit
 pydantic
 pytest
-<<<<<<< HEAD
-pytest-cov
-sqlalchemy
-sqlmodel
-=======
 httpx
 pytest-cov
 sqlalchemy
 sqlmodel
 jose
-requests
->>>>>>> 97b965d2
+requests