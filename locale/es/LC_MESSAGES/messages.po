--- conflicted
+++ resolved
@@ -8,11 +8,7 @@
 msgstr ""
 "Project-Id-Version: PROJECT VERSION\n"
 "Report-Msgid-Bugs-To: EMAIL@ADDRESS\n"
-<<<<<<< HEAD
-"POT-Creation-Date: 2024-08-23 03:32-0400\n"
-=======
-"POT-Creation-Date: 2024-08-23 11:37-0400\n"
->>>>>>> 5eaa3d7b
+"POT-Creation-Date: 2024-08-23 11:47-0400\n"
 "PO-Revision-Date: YEAR-MO-DA HO:MI+ZONE\n"
 "Last-Translator: FULL NAME <EMAIL@ADDRESS>\n"
 "Language: es\n"
@@ -23,155 +19,6 @@
 "Content-Transfer-Encoding: 8bit\n"
 "Generated-By: Babel 2.16.0\n"
 
-<<<<<<< HEAD
-#. BorrowerDocumentType
-#: README.rst:129
-msgid "INCORPORATION_DOCUMENT"
-msgstr "Documento de incorporación"
-
-#. BorrowerDocumentType
-#: README.rst:130
-msgid "SUPPLIER_REGISTRATION_DOCUMENT"
-msgstr "Documento de registro de proveedor"
-
-#. BorrowerDocumentType
-#: README.rst:131
-msgid "BANK_NAME"
-msgstr "Nombre del banco"
-
-#. BorrowerDocumentType
-#: README.rst:132
-msgid "BANK_CERTIFICATION_DOCUMENT"
-msgstr "Certificado bancario"
-
-#. BorrowerDocumentType
-#: README.rst:133
-msgid "FINANCIAL_STATEMENT"
-msgstr "Estados financieros"
-
-#. BorrowerDocumentType
-#: README.rst:134
-msgid "SIGNED_CONTRACT"
-msgstr "Contrato firmado"
-
-#. BorrowerDocumentType
-#: README.rst:135
-msgid "SHAREHOLDER_COMPOSITION"
-msgstr "Composición accionaria"
-
-#. BorrowerDocumentType
-#: README.rst:136
-msgid "CHAMBER_OF_COMMERCE"
-msgstr "Cámara de comercio"
-
-#. BorrowerDocumentType
-#: README.rst:137
-msgid "THREE_LAST_BANK_STATEMENT"
-msgstr "Últimos tres extractos bancarios"
-
-#. ApplicationStatus
-#: README.rst:162
-msgid "PENDING"
-msgstr "Pendiente"
-
-#. ApplicationStatus
-#: README.rst:166
-msgid "DECLINED"
-msgstr "Declinado"
-
-#. ApplicationStatus
-#: README.rst:170
-msgid "ACCEPTED"
-msgstr "Aceptado"
-
-#. ApplicationStatus
-#: README.rst:174
-msgid "SUBMITTED"
-msgstr "Enviado"
-
-#. ApplicationStatus
-#: README.rst:178
-msgid "STARTED"
-msgstr "Empezado"
-
-#. ApplicationStatus
-#: README.rst:183
-msgid "REJECTED"
-msgstr "Rechazado"
-
-#. ApplicationStatus
-#: README.rst:187
-msgid "INFORMATION_REQUESTED"
-msgstr "Información solicitada"
-
-#. ApplicationStatus
-#: README.rst:191
-msgid "LAPSED"
-msgstr "Caducado"
-
-#. ApplicationStatus
-#: README.rst:195
-msgid "APPROVED"
-msgstr "Precalificado"
-
-#. ApplicationStatus
-#: README.rst:199
-msgid "CONTRACT_UPLOADED"
-msgstr "Contrato cargado"
-
-#. ApplicationStatus
-#: README.rst:203
-msgid "COMPLETED"
-msgstr "Completado"
-
-#. BorrowerSize
-#: README.rst:287
-msgid "NOT_INFORMED"
-msgstr "No informado"
-
-#. BorrowerSize
-#: README.rst:288
-msgid "MICRO"
-msgstr "0 a 10"
-
-#. BorrowerSize
-#: README.rst:289
-msgid "SMALL"
-msgstr "11 a 50"
-
-#. BorrowerSize
-#: README.rst:290
-msgid "MEDIUM"
-msgstr "51 a 200"
-
-#. BorrowerSize
-#: README.rst:291
-msgid "BIG"
-msgstr "+ 200"
-
-#. BorrowerSector
-#: README.rst:295
-msgid "agricultura"
-msgstr "Agricultura, ganadería, caza, silvicultura y pesca"
-
-#. BorrowerSector
-#: README.rst:296
-msgid "minas"
-msgstr "Explotación de minas y canteras"
-
-#. BorrowerSector
-#: README.rst:297
-msgid "manufactura"
-msgstr "Industrias manufactureras"
-
-#. BorrowerSector
-#: README.rst:298
-msgid "electricidad"
-msgstr "Suministro de electricidad, gas, vapor y aire acondicionado"
-
-#. BorrowerSector
-#: README.rst:299
-=======
 #: app/auth.py:59
 msgid "JWK public key not found"
 msgstr "La clave pública JWK no fue encontrada"
@@ -180,11 +27,11 @@
 msgid "Wrong authentication method"
 msgstr "Método de autenticación equivocado"
 
-#: app/auth.py:102 app/auth.py:108
+#: app/auth.py:94 app/auth.py:108 app/auth.py:114
 msgid "JWK invalid"
 msgstr "JWK inválido"
 
-#: app/auth.py:115
+#: app/auth.py:121
 msgid "Not authenticated"
 msgstr "No autenticado"
 
@@ -199,7 +46,7 @@
 #: app/dependencies.py:70 tests/routers/test_lenders.py:48
 #: tests/routers/test_lenders.py:102 tests/routers/test_lenders.py:141
 #: tests/routers/test_lenders.py:174 tests/routers/test_users.py:35
-#: tests/routers/test_users.py:58
+#: tests/routers/test_users.py:54
 msgid "Insufficient permissions"
 msgstr "Permisos insuficientes"
 
@@ -310,6 +157,10 @@
 msgid "Application updated"
 msgstr "Aplicación actualizada"
 
+#: app/main.py:30
+msgid "An unexpected error occurred"
+msgstr "Ocurrió un error inesperado"
+
 #: app/models.py:130
 msgid "INCORPORATION_DOCUMENT"
 msgstr "Documento de incorporación"
@@ -429,56 +280,11 @@
 msgstr "Suministro de electricidad, gas, vapor y aire acondicionado"
 
 #: app/models.py:300
->>>>>>> 5eaa3d7b
 msgid "agua"
 msgstr ""
 "Distribución de agua; evacuación y tratamiento de aguas residuales, "
 "gestión de desechos y actividades de saneamiento ambiental"
 
-<<<<<<< HEAD
-#. BorrowerSector
-#: README.rst:300
-msgid "construccion"
-msgstr "Construcción"
-
-#. BorrowerSector
-#: README.rst:301
-msgid "transporte"
-msgstr "Transporte y almacenamiento"
-
-#. BorrowerSector
-#: README.rst:302
-msgid "alojamiento"
-msgstr "Alojamiento y servicios de comida"
-
-#. BorrowerSector
-#: README.rst:303
-msgid "comunicaciones"
-msgstr "Información y comunicaciones"
-
-#. BorrowerSector
-#: README.rst:304
-msgid "actividades_financieras"
-msgstr "Actividades financieras y de seguros"
-
-#. BorrowerSector
-#: README.rst:305
-msgid "actividades_inmobiliarias"
-msgstr "Actividades inmobiliarias"
-
-#. BorrowerSector
-#: README.rst:306
-msgid "actividades_profesionales"
-msgstr "Actividades profesionales, científicas y técnicas"
-
-#. BorrowerSector
-#: README.rst:307
-msgid "actividades_servicios_administrativos"
-msgstr "Actividades de servicios administrativos y de apoyo"
-
-#. BorrowerSector
-#: README.rst:308
-=======
 #: app/models.py:301
 msgid "construccion"
 msgstr "Construcción"
@@ -512,36 +318,11 @@
 msgstr "Actividades de servicios administrativos y de apoyo"
 
 #: app/models.py:309
->>>>>>> 5eaa3d7b
 msgid "administracion_publica"
 msgstr ""
 "Administración pública y defensa; planes de seguridad social de "
 "afiliación obligatoria"
 
-<<<<<<< HEAD
-#. BorrowerSector
-#: README.rst:309
-msgid "educacion"
-msgstr "Educación"
-
-#. BorrowerSector
-#: README.rst:310
-msgid "atencion_salud"
-msgstr "Actividades de atención de la salud humana y de asistencia social"
-
-#. BorrowerSector
-#: README.rst:311
-msgid "actividades_artisticas"
-msgstr "Actividades artísticas, de entretenimiento y recreación"
-
-#. BorrowerSector
-#: README.rst:312
-msgid "otras_actividades"
-msgstr "Otras actividades de servicios"
-
-#. BorrowerSector
-#: README.rst:313
-=======
 #: app/models.py:310
 msgid "educacion"
 msgstr "Educación"
@@ -559,160 +340,24 @@
 msgstr "Otras actividades de servicios"
 
 #: app/models.py:314
->>>>>>> 5eaa3d7b
 msgid "actividades_hogares"
 msgstr ""
 "Actividades de los hogares individuales en calidad de empleadores; "
 "actividades no diferenciadas de los hogares individuales como productores"
 " de bienes y servicios para uso propio"
 
-<<<<<<< HEAD
-#. BorrowerSector
-#: README.rst:314
-msgid "actividades_organizaciones_extraterritoriales"
-msgstr "Actividades de organizaciones y entidades extraterritoriales"
-
-#: app/auth.py:59
-msgid "JWK public key not found"
-msgstr "La clave pública JWK no fue encontrada"
-
-#: app/auth.py:84
-msgid "Wrong authentication method"
-msgstr "Método de autenticación equivocado"
-
-#: app/auth.py:94 app/auth.py:108 app/auth.py:114
-msgid "JWK invalid"
-msgstr "JWK inválido"
-
-#: app/auth.py:121
-msgid "Not authenticated"
-msgstr "No autenticado"
-
-#: app/dependencies.py:44
-msgid "Username missing"
-msgstr "Falta el nombre de usuario"
-
-#: app/dependencies.py:61
-msgid "User not found"
-msgstr "Usuario no encontrado"
-
-#: app/dependencies.py:70
-msgid "Insufficient permissions"
-msgstr "Permisos insuficientes"
-
-#: app/dependencies.py:98
-msgid "User is not authorized"
-msgstr "Usuario no autorizado"
-
-#: app/dependencies.py:106
-msgid "Application expired"
-msgstr "La aplicación ha expirado"
-
-#: app/dependencies.py:113
-#, python-format
-msgid "Application status should not be %(status)s"
-msgstr "El estado de la aplicación no debe ser %(status)s"
-
-#: app/dependencies.py:126 app/dependencies.py:166
-msgid "Application not found"
-msgstr "La aplicación no ha sido encontrada"
-
-#: app/dependencies.py:172
-msgid "Application lapsed"
-msgstr "La aplicación ha caducado"
-
-#: app/mail.py:99
-msgid "Your credit application has been prequalified"
-msgstr "Revisión de tu aplicación completada exitosamente"
-
-#: app/mail.py:115
-msgid "Application Submission Complete"
-msgstr "Envío de aplicación completada"
-
-#: app/mail.py:136
-msgid "Your credit application has been approved"
-msgstr "Tu solicitud de crédito ha sido aprobada"
-
-#: app/mail.py:163
-msgid "Welcome"
-msgstr "Bienvenido/a"
-
-#: app/mail.py:190
-msgid "New contract submission"
-msgstr "Una empresa ha subido su contrato"
-
-#: app/mail.py:212
-msgid "Thank you for uploading the signed contract"
-msgstr "Gracias por subir tu contrato firmado"
-
-#: app/mail.py:236
-msgid "Confirm email address change"
-msgstr "Confirmar cambio de dirección de correo electrónico"
-
-#: app/mail.py:267
-msgid "Reset password"
-msgstr "Restablecer contraseña"
-
-#: app/mail.py:307 app/mail.py:325
-msgid "Opportunity to access MSME credit for being awarded a public contract"
-msgstr "Oportunidad de acceso a crédito por ser adjudicatario de contrato estatal"
-
-#: app/mail.py:343
-msgid ""
-"Reminder - Opportunity to access MSME credit for being awarded a public "
-"contract"
-msgstr ""
-"Recordatorio - Oportunidad de acceso a crédito por ser adjudicatario de "
-"contrato estatal"
-
-#: app/mail.py:368 app/mail.py:387
-msgid "New application submission"
-msgstr "Nueva aplicación recibida"
-
-#: app/mail.py:409
-msgid "New message from a financial institution"
-msgstr "Nuevo mensaje de una institución financiera"
-
-#: app/mail.py:433
-msgid "You have credit applications that need processing"
-msgstr "Tienes solicitudes de crédito que necesitan procesamiento"
-
-#: app/mail.py:454
-msgid "New overdue application"
-msgstr "Nueva solicitud vencida"
-
-#: app/mail.py:475 app/mail.py:498
-msgid "Your credit application has been declined"
-msgstr "Tu solicitud de crédito ha sido rechazada"
-
-#: app/mail.py:517
-msgid "Alternative credit option"
-msgstr "Opción de crédito alternativa"
-
-#: app/mail.py:537
-msgid "Application updated"
-msgstr "Aplicación actualizada"
-
-#: app/main.py:30
-msgid "An unexpected error occurred"
-msgstr "Ocurrió un error inesperado"
-
-#: app/util.py:55
-=======
 #: app/models.py:315
 msgid "actividades_organizaciones_extraterritoriales"
 msgstr "Actividades de organizaciones y entidades extraterritoriales"
 
-#: app/util.py:54 tests/routers/test_applications.py:245
+#: app/util.py:55 tests/routers/test_applications.py:245
 #: tests/routers/test_lenders.py:62 tests/routers/test_lenders.py:77
 #: tests/routers/test_lenders.py:156 tests/routers/test_users.py:27
->>>>>>> 5eaa3d7b
 #, python-format
 msgid "%(model_name)s not found"
 msgstr "%(model_name)s no encontrado"
 
-<<<<<<< HEAD
-#: app/util.py:110
+#: app/util.py:110 tests/routers/test_applications.py:221
 msgid "Format not allowed. It must be a PNG, JPEG, or PDF file"
 msgstr "Formato no permitido. El formato debe ser un PNG, JPEG or archivo PDF"
 
@@ -720,26 +365,11 @@
 msgid "File is too large"
 msgstr "El archivo es muy grande"
 
-#: app/routers/applications.py:171
+#: app/routers/applications.py:171 tests/routers/test_applications.py:250
 msgid "Some borrower data field are not verified"
 msgstr "Algunos campos de datos de la empresa no fueron verificados"
 
-#: app/routers/applications.py:182
-=======
-#: app/util.py:109 tests/routers/test_applications.py:221
-msgid "Format not allowed. It must be a PNG, JPEG, or PDF file"
-msgstr "Formato no permitido. El formato debe ser un PNG, JPEG or archivo PDF"
-
-#: app/util.py:115
-msgid "File is too large"
-msgstr "El archivo es muy grande"
-
-#: app/routers/applications.py:175 tests/routers/test_applications.py:250
-msgid "Some borrower data field are not verified"
-msgstr "Algunos campos de datos de la empresa no fueron verificados"
-
-#: app/routers/applications.py:186 tests/routers/test_applications.py:268
->>>>>>> 5eaa3d7b
+#: app/routers/applications.py:182 tests/routers/test_applications.py:268
 msgid "Some documents are not verified"
 msgstr "Algunos documentos no fueron verificados"
 
@@ -784,29 +414,19 @@
 msgstr "Etapa"
 
 #: app/routers/lenders.py:49 app/routers/lenders.py:126
-<<<<<<< HEAD
+#: tests/routers/test_lenders.py:98
 msgid "Lender with that name already exists"
 msgstr "Ya existe un entidad financiera con ese nombre"
-=======
-#: tests/routers/test_lenders.py:98
-msgid "Lender already exists"
-msgstr "La entidad financiera ya existe"
->>>>>>> 5eaa3d7b
 
 #: app/routers/guest/applications.py:374 app/routers/guest/applications.py:463
 #: app/routers/lenders.py:192
 msgid "Credit product not found"
 msgstr "Producto crediticio no encontrado"
 
-<<<<<<< HEAD
 #: app/routers/users.py:56 app/routers/users.py:342
+#: tests/routers/test_users.py:64
 msgid "User with that email already exists"
 msgstr "Ya existe un usuario con ese correo"
-=======
-#: app/routers/users.py:61 tests/routers/test_users.py:68
-msgid "Username already exists"
-msgstr "El nombre de usuario ya existe"
->>>>>>> 5eaa3d7b
 
 #: app/routers/users.py:96
 msgid "Password changed with MFA setup required"
@@ -828,16 +448,14 @@
 msgid "MFA configured successfully"
 msgstr "El MFA fue configurado correctamente"
 
-<<<<<<< HEAD
 #: app/routers/users.py:160 app/routers/users.py:179
+#: tests/routers/test_users.py:71
 msgid "Invalid username or password"
 msgstr "Nombre de usuario o contraseña no válidos"
 
-#: app/routers/users.py:215
-=======
-#: app/routers/users.py:237 tests/routers/test_users.py:77
-#: tests/routers/test_users.py:87
->>>>>>> 5eaa3d7b
+#: app/routers/users.py:215 tests/routers/test_users.py:78
+#: tests/routers/test_users.py:85 tests/routers/test_users.py:92
+#: tests/routers/test_users.py:99
 msgid "User logged out successfully"
 msgstr "Usuario deslogueado correctamente"
 
@@ -866,16 +484,7 @@
 msgid "A new application has already been created from this one"
 msgstr "Una nueva aplicación ya ha sido creada desde esta"
 
-<<<<<<< HEAD
-#: app/routers/guest/emails.py:34
-=======
-#: app/routers/guest/applications.py:823
-#, python-format
-msgid "There was a problem copying the application. %(exception)s"
-msgstr "Ocurrió un problema copiando la aplicación. %(exception)s"
-
 #: app/routers/guest/emails.py:34 tests/routers/test_applications.py:117
->>>>>>> 5eaa3d7b
 msgid "New email is not valid"
 msgstr "El nuevo correo no es válido"
 
@@ -1020,6 +629,3 @@
 #: app/utils/tables.py:249
 msgid "MSME Documents"
 msgstr "Documentos de la empresa"
-
-#~ msgid "Temporal password is expired, please request a new one"
-#~ msgstr "La contraseña temporal ha expirado, por favor solicite una nueva"
