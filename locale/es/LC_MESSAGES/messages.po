--- conflicted
+++ resolved
@@ -8,11 +8,7 @@
 msgstr ""
 "Project-Id-Version: PROJECT VERSION\n"
 "Report-Msgid-Bugs-To: EMAIL@ADDRESS\n"
-<<<<<<< HEAD
-"POT-Creation-Date: 2024-08-23 16:41-0400\n"
-=======
-"POT-Creation-Date: 2024-08-23 14:39-0400\n"
->>>>>>> 766b7c69
+"POT-Creation-Date: 2024-08-23 16:53-0400\n"
 "PO-Revision-Date: YEAR-MO-DA HO:MI+ZONE\n"
 "Last-Translator: FULL NAME <EMAIL@ADDRESS>\n"
 "Language: es\n"
@@ -55,17 +51,6 @@
 msgid "Insufficient permissions"
 msgstr "Permisos insuficientes"
 
-<<<<<<< HEAD
-#: app/dependencies.py:98
-msgid "User is not authorized"
-msgstr "Usuario no autorizado"
-
-#: app/dependencies.py:106
-msgid "Application expired"
-msgstr "La aplicación ha expirado"
-
-#: app/dependencies.py:113
-=======
 #: app/dependencies.py:96
 msgid "Authorization group not implemented"
 msgstr "Grupo de autorización no implementado"
@@ -79,24 +64,15 @@
 msgstr "La aplicación ha expirado"
 
 #: app/dependencies.py:116
->>>>>>> 766b7c69
 #, python-format
 msgid "Application status should not be %(status)s"
 msgstr "El estado de la aplicación no debe ser %(status)s"
 
-<<<<<<< HEAD
-#: app/dependencies.py:126 app/dependencies.py:166
-msgid "Application not found"
-msgstr "La aplicación no ha sido encontrada"
-
-#: app/dependencies.py:172
-=======
 #: app/dependencies.py:129 app/dependencies.py:169
 msgid "Application not found"
 msgstr "La aplicación no ha sido encontrada"
 
 #: app/dependencies.py:175
->>>>>>> 766b7c69
 msgid "Application lapsed"
 msgstr "La aplicación ha caducado"
 
@@ -172,7 +148,7 @@
 msgid "Application updated"
 msgstr "Aplicación actualizada"
 
-#: app/main.py:30
+#: app/main.py:31
 msgid "An unexpected error occurred"
 msgstr "Ocurrió un error inesperado"
 
@@ -363,7 +339,6 @@
 msgid "actividades_organizaciones_extraterritoriales"
 msgstr "Actividades de organizaciones y entidades extraterritoriales"
 
-<<<<<<< HEAD
 #: app/models.py:319
 msgid "LOAN"
 msgstr "Préstamo"
@@ -380,19 +355,12 @@
 msgid "LEGAL_PERSON"
 msgstr "Persona jurídica"
 
-#: app/util.py:54
-=======
 #: app/util.py:55
->>>>>>> 766b7c69
 #, python-format
 msgid "%(model_name)s not found"
 msgstr "%(model_name)s no encontrado"
 
-<<<<<<< HEAD
-#: app/util.py:109
-=======
 #: app/util.py:110
->>>>>>> 766b7c69
 msgid "Format not allowed. It must be a PNG, JPEG, or PDF file"
 msgstr "Formato no permitido. El formato debe ser un PNG, JPEG or archivo PDF"
 
@@ -400,19 +368,11 @@
 msgid "File is too large"
 msgstr "El archivo es muy grande"
 
-<<<<<<< HEAD
-#: app/routers/applications.py:175
-msgid "Some borrower data field are not verified"
-msgstr "Algunos campos de datos de la empresa no fueron verificados"
-
-#: app/routers/applications.py:186
-=======
 #: app/routers/applications.py:171
 msgid "Some borrower data field are not verified"
 msgstr "Algunos campos de datos de la empresa no fueron verificados"
 
 #: app/routers/applications.py:182
->>>>>>> 766b7c69
 msgid "Some documents are not verified"
 msgstr "Algunos documentos no fueron verificados"
 
@@ -457,28 +417,17 @@
 msgstr "Etapa"
 
 #: app/routers/lenders.py:49 app/routers/lenders.py:126
-<<<<<<< HEAD
-msgid "Lender already exists"
-msgstr "La entidad financiera ya existe"
-=======
 msgid "Lender with that name already exists"
 msgstr "Ya existe un entidad financiera con ese nombre"
->>>>>>> 766b7c69
 
 #: app/routers/guest/applications.py:374 app/routers/guest/applications.py:463
 #: app/routers/lenders.py:192
 msgid "Credit product not found"
 msgstr "Producto crediticio no encontrado"
 
-<<<<<<< HEAD
-#: app/routers/users.py:61
-msgid "Username already exists"
-msgstr "El nombre de usuario ya existe"
-=======
 #: app/routers/users.py:56 app/routers/users.py:345
 msgid "User with that email already exists"
 msgstr "Ya existe un usuario con ese correo"
->>>>>>> 766b7c69
 
 #: app/routers/users.py:96
 msgid "Password changed with MFA setup required"
@@ -500,9 +449,6 @@
 msgid "MFA configured successfully"
 msgstr "El MFA fue configurado correctamente"
 
-<<<<<<< HEAD
-#: app/routers/users.py:237
-=======
 #: app/routers/users.py:160 app/routers/users.py:182
 msgid "Invalid username or password"
 msgstr "Nombre de usuario o contraseña no válidos"
@@ -512,7 +458,6 @@
 msgstr "Falta el desafío de MFA"
 
 #: app/routers/users.py:218
->>>>>>> 766b7c69
 msgid "User logged out successfully"
 msgstr "Usuario deslogueado correctamente"
 
@@ -541,14 +486,6 @@
 msgid "A new application has already been created from this one"
 msgstr "Una nueva aplicación ya ha sido creada desde esta"
 
-<<<<<<< HEAD
-#: app/routers/guest/applications.py:823
-#, python-format
-msgid "There was a problem copying the application. %(exception)s"
-msgstr "Ocurrió un problema copiando la aplicación. %(exception)s"
-
-=======
->>>>>>> 766b7c69
 #: app/routers/guest/emails.py:34
 msgid "New email is not valid"
 msgstr "El nuevo correo no es válido"
